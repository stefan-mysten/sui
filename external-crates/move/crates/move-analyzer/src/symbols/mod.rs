// Copyright (c) The Move Contributors
// SPDX-License-Identifier: Apache-2.0

//! This set of modules are responsible for building symbolication information on top of compiler's parsed
//! and typed ASTs, in particular identifier definitions to be used for implementing go-to-def,
//! go-to-references, and on-hover language server commands.
//!
//! The analysis starts with top-level module definitions being processed and then proceeds to
//! process parsed AST (parsing analysis) and typed AST (typing analysis) to gather all the required
//! information which is then summarized in the Symbols struct subsequently used by the language
//! server to find definitions, references, auto-completions, etc.  Parsing analysis is largely
//! responsible for processing import statements (no longer available at the level of typed AST) and
//! typing analysis gathers remaining information. In particular, for local definitions, typing
//! analysis builds a scope stack, entering encountered definitions and matching uses to a
//! definition in the innermost scope.
//!
//! Here is a brief description of how the symbolication information is encoded. Each identifier in
//! the source code of a given module is represented by its location (UseLoc struct): line number,
//! starting and ending column, and hash of the source file where this identifier is located). A
//! definition for each identifier (if any - e.g., built-in type definitions are excluded as there
//! is no place in source code where they are defined) is also represented by its location in the
//! source code (DefLoc struct): line, starting column and a hash of the source file where it's
//! located. The symbolication process maps each identifier with its definition, and also computes
//! other relevant information for each identifier, such as location of its type and information
//! that should be displayed on hover. All this information for an identifier is stored in the
//! UseDef struct.

//! All UseDefs for a given module are stored in a per module map keyed on the line number where the
//! identifier represented by a given UseDef is located - the map entry contains a set of UseDef-s
//! ordered by the column where the identifier starts.
//!
//! For example consider the following code fragment (0-based line numbers on the left and 0-based
//! column numbers at the bottom):
//!
//! 7: const SOME_CONST: u64 = 42;
//! 8:
//! 9: SOME_CONST + SOME_CONST
//!    |     |  |   | |      |
//!    0     6  9  13 15    22
//!
//! Symbolication information for this code fragment would look as follows assuming that this code
//! is stored in a file with hash FHASH (we omit on-hover, type def and doc string info here; also
//! note that identifier in the definition of the constant maps to itself):
//!
//! [7] -> [UseDef(col_start:6,  col_end:13, DefLoc(7:6, FHASH))]
//! [9] -> [UseDef(col_start:0,  col_end: 9, DefLoc(7:6, FHASH))],
//!        [UseDef(col_start:13, col_end:22, DefLoc(7:6, FHASH))]
//!
//! We also associate all uses of an identifier with its definition to support
//! go-to-references. This is done in a global map from an identifier location (DefLoc) to a set of
//! use locations (UseLoc).
#![allow(clippy::non_canonical_partial_ord_impl)]

use crate::{
    analysis::{
        DefMap, find_datatype, parsing_analysis::parsing_mod_def_to_map_key, run_parsing_analysis,
        run_typing_analysis,
    },
    compiler_info::CompilerInfo,
    symbols::{
        compilation::{
            CachedPackages, CachedPkgInfo, CompiledPkgInfo, CompiledProgram, ParsedDefinitions,
            SymbolsComputationData, get_compiled_pkg,
        },
        cursor::CursorContext,
        def_info::{DefInfo, FunType, VariantInfo},
        ide_strings::{const_val_to_ide_string, mod_ident_to_ide_string},
        mod_defs::{FieldDef, MemberDef, MemberDefInfo, ModuleDefs},
        use_def::{References, UseDef, UseDefMap},
    },
    utils::{expansion_mod_ident_to_map_key, loc_start_to_lsp_position_opt, lsp_position_to_loc},
};

use anyhow::Result;
use lsp_types::{Diagnostic, Position};
use std::{
    collections::{BTreeMap, BTreeSet},
    path::{Path, PathBuf},
    sync::{Arc, Mutex},
    time::Instant,
    vec,
};
use vfs::VfsPath;

use move_command_line_common::files::FileHash;
use move_compiler::{
    editions::{Edition, FeatureGate},
    expansion::ast::{self as E, ModuleIdent, ModuleIdent_, Visibility},
    linters::LintLevel,
    naming::ast::{DatatypeTypeParameter, StructFields, Type, Type_, TypeName_, VariantFields},
    parser::ast::{self as P, DocComment},
    shared::{Identifier, NamedAddressMap, files::MappedFiles, unique_map::UniqueMap},
    typing::ast::ModuleDefinition,
    unit_test::filter_test_members::UNIT_TEST_POISON_FUN_NAME,
};
use move_ir_types::location::*;
use move_package_alt::flavor::MoveFlavor;
use move_symbol_pool::Symbol;

pub mod compilation;
pub mod cursor;
pub mod def_info;
pub mod ide_strings;
pub mod mod_defs;
pub mod requests;
pub mod runner;
pub mod use_def;

/// Result of the symbolication process
#[derive(Debug, Clone)]
pub struct Symbols {
    /// A map from def locations to all the references (uses)
    pub references: References,
    /// A mapping from uses to definitions in a file
    pub file_use_defs: FileUseDefs,
    /// A mapping from filePath to ModuleDefs
    pub file_mods: FileModules,
    /// Mapped file information for translating locations into positions
    pub files: MappedFiles,
    /// Additional information about definitions
    pub def_info: DefMap,
    /// IDE Annotation Information from the Compiler
    pub compiler_info: CompilerInfo,
    /// Cursor information gathered up during analysis
    pub cursor_context: Option<CursorContext>,
}

/// Information about field order in structs and enums needed for auto-completion
/// to be consistent with field order in the source code
#[derive(Debug, Clone, Ord, PartialOrd, PartialEq, Eq)]
struct FieldOrderInfo {
    pub structs: BTreeMap<String, StructFieldOrderInfo>,
    pub variants: BTreeMap<String, VariantFieldOrderInfo>,
}

/// Map from struct name to field order information
pub type StructFieldOrderInfo = BTreeMap<Symbol, BTreeMap<Symbol, usize>>;

/// Map from enum name to variant name to field order information
pub type VariantFieldOrderInfo = BTreeMap<Symbol, BTreeMap<Symbol, BTreeMap<Symbol, usize>>>;

type FileUseDefs = BTreeMap<PathBuf, UseDefMap>;

pub type FileModules = BTreeMap<PathBuf, BTreeSet<ModuleDefs>>;

/// Main driver to get symbols for the whole package. Returned symbols is an option as only the
/// correctly computed symbols should be a replacement for the old set - if symbols are not
/// actually (re)computed and the diagnostics are returned, the old symbolic information should
/// be retained even if it's getting out-of-date.
<<<<<<< HEAD
///
/// Takes `modified_files` as an argument to indicate if we can retain (portion of) the cached
/// user code. If `modified_files` is `None`, we can't retain any cached user code (need to recompute)
/// everything. If `modified_files` is `Some`, we can retain cached user code for all Move files other than
/// the ones in `modified_files` (if `modified_paths` contains a path not representing
/// a Move file but rather a directory, then we conservatively do not re-use any cached info).
pub fn get_symbols<F: MoveFlavor>(
=======
pub fn get_symbols(
>>>>>>> e986cc3b
    packages_info: Arc<Mutex<CachedPackages>>,
    ide_files_root: VfsPath,
    pkg_path: &Path,
    lint: LintLevel,
    cursor_info: Option<(&PathBuf, Position)>,
) -> Result<(Option<Symbols>, BTreeMap<PathBuf, Vec<Diagnostic>>)> {
    // helper function to avoid holding the lock for too long
    let has_pkg_entry = || {
        packages_info
            .lock()
            .unwrap()
            .pkg_info
            .contains_key(pkg_path)
    };

    // If no attempt was yet made to cache symbols for this package,
    // it means that we are symboliciating it for the first time.
    // In this case, we should symbolicate twice - once to do full
    // compilation and symbolication to get all the code and symbols
    // that can be cached, and second time to actually use the cached
    // values and drop the artifacts of full compilation/symbolication
    // (or at least try to). If we don't do that, then after the first
    // symbolication we will hold on to all the full compilation/symbolication
    // artifacts which will keep memory footpring pretty high.
    let mut should_retry = !has_pkg_entry();

    loop {
        let compilation_start = Instant::now();
        let (compiled_pkg_info_opt, ide_diagnostics) = get_compiled_pkg::<F>(
            packages_info.clone(),
            ide_files_root.clone(),
            pkg_path,
            lint,
        )?;
        eprintln!("compilation complete in: {:?}", compilation_start.elapsed());
        let Some(compiled_pkg_info) = compiled_pkg_info_opt else {
            return Ok((None, ide_diagnostics));
        };
        let analysis_start = Instant::now();
        let symbols = compute_symbols(packages_info.clone(), compiled_pkg_info, cursor_info);
        eprintln!("analysis complete in {:?}", analysis_start.elapsed());
        eprintln!("get_symbols load complete");

        if !should_retry {
            return Ok((Some(symbols), ide_diagnostics));
        }
        should_retry = false;
        eprintln!("Retrying compilation for {:?}", pkg_path);
    }
}

/// Compute symbols for a given package from the parsed and typed ASTs,
/// as well as other auxiliary data provided in `compiled_pkg_info`.
pub fn compute_symbols(
    packages_info: Arc<Mutex<CachedPackages>>,
    mut compiled_pkg_info: CompiledPkgInfo,
    cursor_info: Option<(&PathBuf, Position)>,
) -> Symbols {
    let pkg_path = compiled_pkg_info.path.clone();
    let manifest_hash = compiled_pkg_info.manifest_hash;
    let cached_dep_opt = compiled_pkg_info.cached_deps.clone();
    let dep_hashes = compiled_pkg_info.dep_hashes.clone();
    let edition = compiled_pkg_info.edition;
    let compiler_info = compiled_pkg_info.compiler_info.clone();
    let lsp_diags = compiled_pkg_info.lsp_diags.clone();
    let file_paths = compiled_pkg_info
        .mapped_files
        .file_name_mapping()
        .iter()
        .map(|(fhash, fpath)| (*fhash, fpath.clone()))
        .collect::<BTreeMap<_, _>>();
    let user_file_hashes = compiled_pkg_info
        .mapped_files
        .file_name_mapping()
        .iter()
        .map(|(fhash, fpath)| (fpath.clone(), *fhash))
        .collect::<BTreeMap<_, _>>();
    let mut symbols_computation_data = SymbolsComputationData::new();
    let typed_mod_named_address_maps = compiled_pkg_info
        .program
        .typed_modules
        .iter()
        .map(|(_, _, mdef)| (mdef.loc, mdef.named_address_map.clone()))
        .collect::<BTreeMap<_, _>>();
    let cursor_context = compute_symbols_pre_process(
        &mut symbols_computation_data,
        &mut compiled_pkg_info,
        cursor_info,
        &typed_mod_named_address_maps,
    );
    let cursor_context = compute_symbols_parsed_program(
        &mut symbols_computation_data,
        &compiled_pkg_info,
        cursor_context,
        &typed_mod_named_address_maps,
    );

    let (symbols, deps_symbols_data_opt, program) =
        compute_symbols_typed_program(symbols_computation_data, compiled_pkg_info, cursor_context);

    let mut pkg_deps = packages_info.lock().unwrap();

    if let Some(cached_deps) = cached_dep_opt {
        // we have at least compiled program available, either already cached
        // or created for the purpose of this analysis
        if let Some(deps_symbols_data) = deps_symbols_data_opt {
            // dependencies may have changed or not, but we still need to update the cache
            // with new file hashes and user program info
            pkg_deps.pkg_info.insert(
                pkg_path.clone(),
                Some(CachedPkgInfo {
                    manifest_hash,
                    dep_hashes,
                    deps: cached_deps.program_deps.clone(),
                    dep_names: cached_deps.dep_names.clone(),
                    deps_symbols_data,
                    program: Arc::new(program),
                    file_paths: Arc::new(file_paths),
                    user_file_hashes: Arc::new(user_file_hashes),
                    edition,
                    compiler_info,
                    lsp_diags,
                }),
            );
        }
    }
    // record attempt at caching as some actions are taken
    // on the first attempt to symbolicate and we need to
    // know once this attempt is complete
    pkg_deps.pkg_info.entry(pkg_path).or_insert(None);
    symbols
}

/// Preprocess parsed and typed programs prior to actual symbols computation.
pub fn compute_symbols_pre_process(
    computation_data: &mut SymbolsComputationData,
    compiled_pkg_info: &mut CompiledPkgInfo,
    cursor_info: Option<(&PathBuf, Position)>,
    typed_mod_named_address_maps: &BTreeMap<Loc, Arc<NamedAddressMap>>,
) -> Option<CursorContext> {
    let mut fields_order_info = FieldOrderInfo::new();
    let parsed_program = &compiled_pkg_info.program.parsed_definitions;
    let typed_program_modules = &compiled_pkg_info.program.typed_modules;
    pre_process_parsed_program(
        parsed_program,
        &mut fields_order_info,
        typed_mod_named_address_maps,
    );

    let mut cursor_context = compute_cursor_context(&compiled_pkg_info.mapped_files, cursor_info);
    pre_process_typed_modules(
        typed_program_modules,
        &fields_order_info,
        &compiled_pkg_info.mapped_files,
        &mut computation_data.mod_outer_defs,
        &mut computation_data.mod_use_defs,
        &mut computation_data.references,
        &mut computation_data.def_info,
        &compiled_pkg_info.edition,
        cursor_context.as_mut(),
    );

    if let Some(cached_deps) = compiled_pkg_info.cached_deps.clone() {
        if let Some(cached_symbols_data) = cached_deps.symbols_data {
            // We need to update definitions for the code being currently processed
            // so that these definitions are available when ASTs for this code are visited
            computation_data
                .mod_outer_defs
                .extend(cached_symbols_data.mod_outer_defs.clone());
            computation_data
                .def_info
                .extend(cached_symbols_data.def_info.clone());
        }
    }

    cursor_context
}

/// Process parsed program for symbols computation.
pub fn compute_symbols_parsed_program(
    computation_data: &mut SymbolsComputationData,
    compiled_pkg_info: &CompiledPkgInfo,
    mut cursor_context: Option<CursorContext>,
    typed_mod_named_address_maps: &BTreeMap<Loc, Arc<NamedAddressMap>>,
) -> Option<CursorContext> {
    run_parsing_analysis(
        computation_data,
        compiled_pkg_info,
        cursor_context.as_mut(),
        &compiled_pkg_info.program.parsed_definitions,
        typed_mod_named_address_maps,
    );
    cursor_context
}

/// Process typed program for symbols computation. Returns:
/// - computed symbols
/// - optional cacheable symbols data (obtained either from cache or recomputed)
/// - compiled user program
pub fn compute_symbols_typed_program(
    computation_data: SymbolsComputationData,
    mut compiled_pkg_info: CompiledPkgInfo,
    cursor_context: Option<CursorContext>,
) -> (
    Symbols,
    Option<Arc<SymbolsComputationData>>,
    CompiledProgram,
) {
    // run typing analysis for the main user program
    let compiler_info = &mut compiled_pkg_info.compiler_info.as_mut().unwrap();
    let mapped_files = &compiled_pkg_info.mapped_files;
    let mut computation_data = run_typing_analysis(
        computation_data,
        mapped_files,
        compiler_info,
        &compiled_pkg_info.program.typed_modules,
    );
    let mut file_use_defs = BTreeMap::new();
    update_file_use_defs(&computation_data, mapped_files, &mut file_use_defs);

    let deps_symbols_data_opt = if let Some(cached_deps) = compiled_pkg_info.cached_deps.clone() {
        let deps_symbols_data = if let Some(cached_symbols_data) = cached_deps.symbols_data {
            // We have cached results of the dependency symbols computation from the previous run.
            // Create `file_use_defs` map and merge references to produce complete symbols data
            // (mod_outer_defs and def_info have already been merged to facilitate user program
            // analysis).
            update_file_use_defs(&cached_symbols_data, mapped_files, &mut file_use_defs);
            for (def_loc, uses) in &cached_symbols_data.references {
                computation_data
                    .references
                    .entry(*def_loc)
                    .or_default()
                    .extend(uses);
            }
            cached_symbols_data
        } else {
            // No cached dependency symbols which means that dependency symbools
            // and user-level symbols are all in `computation_data`
            let dep_mod_ident_strs = computation_data
                .mod_outer_defs
                .iter()
                .filter_map(|(mod_ident_str, mod_defs)| {
                    if cached_deps.dep_hashes.contains(&mod_defs.fhash) {
                        Some(mod_ident_str)
                    } else {
                        None
                    }
                })
                .collect::<BTreeSet<_>>();

            /// macro to filter computation data fields based on a predicate
            /// determining if computation data belongs to a dependency
            macro_rules! filter_computation_data {
                ($data:expr, $field:ident, $predicate:expr) => {
                    $data
                        .$field
                        .clone()
                        .into_iter()
                        .filter($predicate)
                        .collect()
                };
            }

            let deps_computation_data = SymbolsComputationData {
                mod_outer_defs: filter_computation_data!(
                    computation_data,
                    mod_outer_defs,
                    |(mod_ident_str, _)| dep_mod_ident_strs.contains(mod_ident_str)
                ),
                mod_use_defs: filter_computation_data!(
                    computation_data,
                    mod_use_defs,
                    |(mod_ident_str, _)| dep_mod_ident_strs.contains(mod_ident_str)
                ),
                references: filter_computation_data!(computation_data, references, |(loc, _)| {
                    cached_deps.dep_hashes.contains(&loc.file_hash())
                }),
                def_info: filter_computation_data!(computation_data, def_info, |(loc, _)| {
                    cached_deps.dep_hashes.contains(&loc.file_hash())
                }),
                mod_to_alias_lengths: filter_computation_data!(
                    computation_data,
                    mod_to_alias_lengths,
                    |(mod_ident_str, _)| dep_mod_ident_strs.contains(mod_ident_str)
                ),
            };
            Arc::new(deps_computation_data)
        };
        Some(deps_symbols_data)
    } else {
        None
    };

    let mut file_mods: FileModules = BTreeMap::new();
    for d in computation_data.mod_outer_defs.into_values() {
        let path = compiled_pkg_info.mapped_files.file_path(&d.fhash.clone());
        file_mods.entry(path.to_path_buf()).or_default().insert(d);
    }

    (
        Symbols {
            references: computation_data.references,
            file_use_defs,
            file_mods,
            def_info: computation_data.def_info,
            files: compiled_pkg_info.mapped_files,
            compiler_info: compiled_pkg_info.compiler_info.unwrap(),
            cursor_context,
        },
        deps_symbols_data_opt,
        compiled_pkg_info.program,
    )
}

// Given use-defs for a the main program or dependencies, update the per-file
// use-def map
fn update_file_use_defs(
    computation_data: &SymbolsComputationData,
    mapped_files: &MappedFiles,
    file_use_defs: &mut FileUseDefs,
) {
    for (module_ident_str, use_defs) in &computation_data.mod_use_defs {
        // unwrap here is safe as all modules in a given program have the module_defs entry
        // in the map
        let module_defs = computation_data
            .mod_outer_defs
            .get(module_ident_str)
            .unwrap();
        let fpath = match mapped_files.file_name_mapping().get(&module_defs.fhash) {
            Some(p) => p.as_path().to_string_lossy().to_string(),
            None => return,
        };

        let fpath_buffer =
            dunce::canonicalize(fpath.clone()).unwrap_or_else(|_| PathBuf::from(fpath.as_str()));

        file_use_defs
            .entry(fpath_buffer)
            .or_default()
            .extend(use_defs.clone().elements());
    }
}

fn compute_cursor_context(
    mapped_files: &MappedFiles,
    cursor_info: Option<(&PathBuf, Position)>,
) -> Option<CursorContext> {
    let (path, pos) = cursor_info?;
    let file_hash = mapped_files.file_hash(path)?;
    let loc = lsp_position_to_loc(mapped_files, file_hash, &pos)?;
    eprintln!("computed cursor loc");
    Some(CursorContext::new(loc))
}

/// Pre-process parsed program to get initial info before AST traversals
fn pre_process_parsed_program(
    prog: &ParsedDefinitions,
    fields_order_info: &mut FieldOrderInfo,
    typed_mod_named_address_maps: &BTreeMap<Loc, Arc<NamedAddressMap>>,
) {
    prog.source_definitions.iter().for_each(|pkg_def| {
        pre_process_parsed_pkg(pkg_def, fields_order_info, typed_mod_named_address_maps);
    });
    prog.lib_definitions.iter().for_each(|pkg_def| {
        pre_process_parsed_pkg(pkg_def, fields_order_info, typed_mod_named_address_maps);
    });
}

/// Pre-process parsed package to get initial info before AST traversals
fn pre_process_parsed_pkg(
    pkg_def: &P::PackageDefinition,
    fields_order_info: &mut FieldOrderInfo,
    typed_mod_named_address_maps: &BTreeMap<Loc, Arc<NamedAddressMap>>,
) {
    if let P::Definition::Module(mod_def) = &pkg_def.def {
        // when doing full standalone compilation (vs. pre-compiling dependencies)
        // we may have a module at parsing but no longer at typing
        // in case there is a name conflict with a dependency (and
        // mod_named_address_maps comes from typing modules)
        let Some(pkg_addresses) = typed_mod_named_address_maps.get(&mod_def.loc) else {
            eprintln!(
                "no typing-level named address maps for module {}",
                mod_def.name.value(),
            );
            return;
        };
        let Some(mod_ident_str) = parsing_mod_def_to_map_key(pkg_addresses.clone(), mod_def) else {
            return;
        };
        for member in &mod_def.members {
            if let P::ModuleMember::Struct(sdef) = member {
                if let P::StructFields::Named(fields) = &sdef.fields {
                    let indexed_fields = fields
                        .iter()
                        .enumerate()
                        .map(|(i, (_, f, _))| (f.value(), i))
                        .collect::<BTreeMap<_, _>>();
                    fields_order_info
                        .structs
                        .entry(mod_ident_str.clone())
                        .or_default()
                        .entry(sdef.name.value())
                        .or_default()
                        .extend(indexed_fields);
                }
            }
            if let P::ModuleMember::Enum(edef) = member {
                for vdef in &edef.variants {
                    if let P::VariantFields::Named(fields) = &vdef.fields {
                        let indexed_fields = fields
                            .iter()
                            .enumerate()
                            .map(|(i, (_, f, _))| (f.value(), i))
                            .collect::<BTreeMap<_, _>>();
                        fields_order_info
                            .variants
                            .entry(mod_ident_str.clone())
                            .or_default()
                            .entry(edef.name.value())
                            .or_default()
                            .entry(vdef.name.value())
                            .or_default()
                            .extend(indexed_fields);
                    }
                }
            }
        }
    }
}

fn pre_process_typed_modules(
    typed_modules: &UniqueMap<ModuleIdent, ModuleDefinition>,
    fields_order_info: &FieldOrderInfo,
    files: &MappedFiles,
    mod_outer_defs: &mut BTreeMap<String, ModuleDefs>,
    mod_use_defs: &mut BTreeMap<String, UseDefMap>,
    references: &mut References,
    def_info: &mut DefMap,
    edition: &Option<Edition>,
    mut cursor_context: Option<&mut CursorContext>,
) {
    for (pos, module_ident, module_def) in typed_modules {
        // If the cursor is in this module, mark that down.
        if let Some(cursor) = &mut cursor_context {
            if module_def.loc.contains(&cursor.loc) {
                cursor.module = Some(sp(pos, *module_ident));
            }
        };

        let mod_ident_str = expansion_mod_ident_to_map_key(module_ident);
        let (defs, symbols) = get_mod_outer_defs(
            &pos,
            &sp(pos, *module_ident),
            mod_ident_str.clone(),
            module_def,
            fields_order_info,
            files,
            references,
            def_info,
            edition,
        );
        mod_outer_defs.insert(mod_ident_str.clone(), defs);
        mod_use_defs.insert(mod_ident_str, symbols);
    }
}

/// Converts parsing AST's `LeadingNameAccess` to expansion AST's `Address` (similarly to
/// expansion::translate::top_level_address but disregarding the name portion of `Address` as we
/// only care about actual address here if it's available). We need this to be able to reliably
/// compare parsing AST's module identifier with expansion/typing AST's module identifier, even in
/// presence of module renaming (i.e., we cannot rely on module names if addresses are available).
pub fn parsed_address(ln: P::LeadingNameAccess, pkg_addresses: Arc<NamedAddressMap>) -> E::Address {
    let sp!(loc, ln_) = ln;
    match ln_ {
        P::LeadingNameAccess_::AnonymousAddress(bytes) => E::Address::anonymous(loc, bytes),
        P::LeadingNameAccess_::GlobalAddress(name) => E::Address::NamedUnassigned(name),
        P::LeadingNameAccess_::Name(name) => match pkg_addresses.get(&name.value).copied() {
            // set `name_conflict` to `true` to force displaying (addr==pkg_name) so that the string
            // representing map key is consistent with what's generated for expansion ModuleIdent in
            // `expansion_mod_ident_to_map_key`
            Some(addr) => E::Address::Numerical {
                name: Some(name),
                value: sp(loc, addr),
                name_conflict: true,
            },
            None => E::Address::NamedUnassigned(name),
        },
    }
}

/// Get empty symbols
pub fn empty_symbols() -> Symbols {
    Symbols {
        file_use_defs: BTreeMap::new(),
        references: BTreeMap::new(),
        file_mods: BTreeMap::new(),
        def_info: BTreeMap::new(),
        files: MappedFiles::empty(),
        compiler_info: CompilerInfo::new(),
        cursor_context: None,
    }
}

fn field_defs_and_types(
    datatype_name: Symbol,
    fields: &E::Fields<(DocComment, Type)>,
    fields_order_opt: Option<&BTreeMap<Symbol, usize>>,
    mod_ident: &ModuleIdent,
    def_info: &mut DefMap,
) -> (Vec<FieldDef>, Vec<Type>) {
    let mut field_defs = vec![];
    let mut field_types = vec![];
    let mut ordered_fields = fields
        .iter()
        .map(|(floc, fname, (_, (fdoc, ftype)))| (floc, fdoc, fname, ftype))
        .collect::<Vec<_>>();
    // sort fields by order if available for correct auto-completion
    if let Some(fields_order) = fields_order_opt {
        ordered_fields.sort_by_key(|(_, _, fname, _)| fields_order.get(fname).copied());
    }
    for (floc, fdoc, fname, ftype) in ordered_fields {
        field_defs.push(FieldDef {
            name: *fname,
            loc: floc,
        });
        let doc_string = fdoc.comment().map(|d| d.value.to_owned());
        def_info.insert(
            floc,
            DefInfo::Field(
                mod_ident.value,
                datatype_name,
                *fname,
                ftype.clone(),
                doc_string,
            ),
        );
        field_types.push(ftype.clone());
    }
    (field_defs, field_types)
}

fn datatype_type_params(data_tparams: &[DatatypeTypeParameter]) -> Vec<(Type, /* phantom */ bool)> {
    data_tparams
        .iter()
        .map(|t| {
            (
                sp(
                    t.param.user_specified_name.loc,
                    Type_::Param(t.param.clone()),
                ),
                t.is_phantom,
            )
        })
        .collect()
}

/// Some functions defined in a module need to be ignored.
pub fn ignored_function(name: Symbol) -> bool {
    // In test mode (that's how IDE compiles Move source files), the compiler inserts an dummy
    // function preventing publishing of modules compiled in test mode. We need to ignore its
    // definition to avoid spurious on-hover display of this function's info whe hovering close to
    // `module` keyword.
    name == UNIT_TEST_POISON_FUN_NAME
}

/// Get symbols for outer definitions in the module (functions, structs, and consts)
fn get_mod_outer_defs(
    loc: &Loc,
    mod_ident: &ModuleIdent,
    mod_ident_str: String,
    mod_def: &ModuleDefinition,
    fields_order_info: &FieldOrderInfo,
    files: &MappedFiles,
    references: &mut References,
    def_info: &mut DefMap,
    edition: &Option<Edition>,
) -> (ModuleDefs, UseDefMap) {
    let mut structs = BTreeMap::new();
    let mut enums = BTreeMap::new();
    let mut constants = BTreeMap::new();
    let mut functions = BTreeMap::new();

    let fhash = loc.file_hash();
    let mut positional = false;
    for (name_loc, name, def) in &mod_def.structs {
        // process struct fields first
        let mut field_defs = vec![];
        let mut field_types = vec![];
        if let StructFields::Defined(pos_fields, fields) = &def.fields {
            positional = *pos_fields;
            let fields_order_opt = fields_order_info
                .structs
                .get(&mod_ident_str)
                .and_then(|s| s.get(name));
            (field_defs, field_types) =
                field_defs_and_types(*name, fields, fields_order_opt, mod_ident, def_info);
        };

        // process the struct itself
        let field_names = field_defs.iter().map(|f| sp(f.loc, f.name)).collect();
        structs.insert(
            *name,
            MemberDef {
                name_loc,
                info: MemberDefInfo::Struct {
                    field_defs,
                    positional,
                },
            },
        );
        let pub_struct = edition
            .map(|e| e.supports(FeatureGate::PositionalFields))
            .unwrap_or(false);
        let visibility = if pub_struct {
            // fake location OK as this is for display purposes only
            Visibility::Public(Loc::invalid())
        } else {
            Visibility::Internal
        };
        let doc_string = def.doc.comment().map(|d| d.value.to_owned());
        def_info.insert(
            name_loc,
            DefInfo::Struct(
                mod_ident.value,
                *name,
                visibility,
                datatype_type_params(&def.type_parameters),
                def.abilities.clone(),
                field_names,
                field_types,
                doc_string,
            ),
        );
    }

    for (name_loc, name, def) in &mod_def.enums {
        // process variants
        let mut variants_info = BTreeMap::new();
        let mut def_info_variants = vec![];
        for (vname_loc, vname, vdef) in &def.variants {
            let (field_defs, field_types, positional) = match &vdef.fields {
                VariantFields::Defined(pos_fields, fields) => {
                    let fields_order_opt = fields_order_info
                        .variants
                        .get(&mod_ident_str)
                        .and_then(|v| v.get(name))
                        .and_then(|v| v.get(vname));
                    let (defs, types) =
                        field_defs_and_types(*name, fields, fields_order_opt, mod_ident, def_info);
                    (defs, types, *pos_fields)
                }
                VariantFields::Empty => (vec![], vec![], false),
            };
            let field_names = field_defs.iter().map(|f| sp(f.loc, f.name)).collect();
            def_info_variants.push(VariantInfo {
                name: sp(vname_loc, *vname),
                empty: field_defs.is_empty(),
                positional,
            });
            variants_info.insert(*vname, (vname_loc, field_defs, positional));

            let vdoc_string = def.doc.comment().map(|d| d.value.to_owned());
            def_info.insert(
                vname_loc,
                DefInfo::Variant(
                    mod_ident.value,
                    *name,
                    *vname,
                    positional,
                    field_names,
                    field_types,
                    vdoc_string,
                ),
            );
        }
        // process the enum itself
        enums.insert(
            *name,
            MemberDef {
                name_loc,
                info: MemberDefInfo::Enum { variants_info },
            },
        );
        let enum_doc_string = def.doc.comment().map(|d| d.value.to_owned());
        def_info.insert(
            name_loc,
            DefInfo::Enum(
                mod_ident.value,
                *name,
                Visibility::Public(Loc::invalid()),
                datatype_type_params(&def.type_parameters),
                def.abilities.clone(),
                def_info_variants,
                enum_doc_string,
            ),
        );
    }

    for (name_loc, name, c) in &mod_def.constants {
        constants.insert(
            *name,
            MemberDef {
                name_loc,
                info: MemberDefInfo::Const,
            },
        );
        let doc_string = c.doc.comment().map(|d| d.value.to_owned());
        def_info.insert(
            name_loc,
            DefInfo::Const(
                mod_ident.value,
                *name,
                c.signature.clone(),
                const_val_to_ide_string(&c.value),
                doc_string,
            ),
        );
    }

    for (name_loc, name, fun) in &mod_def.functions {
        if ignored_function(*name) {
            continue;
        }
        let fun_type = if fun.entry.is_some() {
            FunType::Entry
        } else if fun.macro_.is_some() {
            FunType::Macro
        } else {
            FunType::Regular
        };
        let doc_string = fun.doc.comment().map(|d| d.value.to_owned());
        let fun_info = DefInfo::Function(
            mod_ident.value,
            fun.visibility,
            fun_type,
            *name,
            fun.signature
                .type_parameters
                .iter()
                .map(|t| (sp(t.user_specified_name.loc, Type_::Param(t.clone()))))
                .collect(),
            fun.signature
                .parameters
                .iter()
                .map(|(_, n, _)| sp(n.loc, n.value.name))
                .collect(),
            fun.signature
                .parameters
                .iter()
                .map(|(_, _, t)| t.clone())
                .collect(),
            fun.signature.return_type.clone(),
            doc_string,
        );
        functions.insert(
            *name,
            MemberDef {
                name_loc,
                info: MemberDefInfo::Fun {
                    attrs: fun
                        .attributes
                        .clone()
                        .iter()
                        .map(|(_loc, name, _attr)| name.to_string())
                        .collect(),
                },
            },
        );
        def_info.insert(name_loc, fun_info);
    }

    let mut use_def_map = UseDefMap::new();

    let ident = mod_ident.value;
    let doc_string = mod_def.doc.comment().map(|d| d.value.to_owned());

    let mod_defs = ModuleDefs {
        fhash,
        ident,
        name_loc: *loc,
        structs,
        enums,
        constants,
        functions,
        untyped_defs: BTreeSet::new(),
        call_infos: BTreeMap::new(),
        import_insert_info: None,
        neighbors: mod_def.immediate_neighbors.clone(),
    };

    // insert use of the module name in the definition itself
    let mod_name = ident.module;
    if let Some(mod_name_start) = loc_start_to_lsp_position_opt(files, &mod_name.loc()) {
        use_def_map.insert(
            mod_name_start.line,
            UseDef::new(
                references,
                &BTreeMap::new(),
                mod_name.loc().file_hash(),
                mod_name_start,
                mod_defs.name_loc,
                &mod_name.value(),
                None,
            ),
        );
        def_info.insert(
            mod_defs.name_loc,
            DefInfo::Module(mod_ident_to_ide_string(&ident, None, false), doc_string),
        );
    }

    (mod_defs, use_def_map)
}

pub fn type_def_loc(
    mod_outer_defs: &BTreeMap<String, ModuleDefs>,
    sp!(_, t): &Type,
) -> Option<Loc> {
    match t {
        Type_::Ref(_, r) => type_def_loc(mod_outer_defs, r),
        Type_::Apply(_, sp!(_, TypeName_::ModuleType(sp!(_, mod_ident), struct_name)), _) => {
            let mod_ident_str = expansion_mod_ident_to_map_key(mod_ident);
            mod_outer_defs
                .get(&mod_ident_str)
                .and_then(|mod_defs| find_datatype(mod_defs, &struct_name.value()))
        }
        _ => None,
    }
}

//**************************************************************************************************
// Impls
//**************************************************************************************************

impl Symbols {
    pub fn line_uses(&self, use_fpath: &Path, use_line: u32) -> BTreeSet<UseDef> {
        let Some(file_symbols) = self.file_use_defs.get(use_fpath) else {
            return BTreeSet::new();
        };
        file_symbols.get(use_line).unwrap_or_else(BTreeSet::new)
    }

    pub fn def_info(&self, def_loc: &Loc) -> Option<&DefInfo> {
        self.def_info.get(def_loc)
    }

    pub fn mod_defs(&self, fhash: &FileHash, mod_ident: ModuleIdent_) -> Option<&ModuleDefs> {
        let Some(fpath) = self.files.file_name_mapping().get(fhash) else {
            return None;
        };
        let Some(mod_defs) = self.file_mods.get(fpath) else {
            return None;
        };
        mod_defs.iter().find(|d| d.ident == mod_ident)
    }

    pub fn file_hash(&self, path: &Path) -> Option<FileHash> {
        let Some(mod_defs) = self.file_mods.get(path) else {
            return None;
        };
        Some(mod_defs.first().unwrap().fhash)
    }
}

impl Default for FieldOrderInfo {
    fn default() -> Self {
        Self::new()
    }
}

impl FieldOrderInfo {
    pub fn new() -> Self {
        Self {
            structs: BTreeMap::new(),
            variants: BTreeMap::new(),
        }
    }
}<|MERGE_RESOLUTION|>--- conflicted
+++ resolved
@@ -147,7 +147,6 @@
 /// correctly computed symbols should be a replacement for the old set - if symbols are not
 /// actually (re)computed and the diagnostics are returned, the old symbolic information should
 /// be retained even if it's getting out-of-date.
-<<<<<<< HEAD
 ///
 /// Takes `modified_files` as an argument to indicate if we can retain (portion of) the cached
 /// user code. If `modified_files` is `None`, we can't retain any cached user code (need to recompute)
@@ -155,9 +154,6 @@
 /// the ones in `modified_files` (if `modified_paths` contains a path not representing
 /// a Move file but rather a directory, then we conservatively do not re-use any cached info).
 pub fn get_symbols<F: MoveFlavor>(
-=======
-pub fn get_symbols(
->>>>>>> e986cc3b
     packages_info: Arc<Mutex<CachedPackages>>,
     ide_files_root: VfsPath,
     pkg_path: &Path,
