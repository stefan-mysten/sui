// Copyright (c) The Diem Core Contributors
// Copyright (c) The Move Contributors
// SPDX-License-Identifier: Apache-2.0

<<<<<<< HEAD
=======
use base::{
    build::Build, coverage::Coverage, decompile::Decompile, disassemble::Disassemble,
    docgen::Docgen, info::Info, migrate::Migrate, new::New, summary::Summary, test::Test,
};
use move_package::{BuildConfig, resolution::resolution_graph::ResolvedGraph};

>>>>>>> 613b9138
pub mod base;
pub mod sandbox;

use std::path::PathBuf;

use anyhow::Result;
use clap::Parser;

use crate::base::test::Test;
use base::{
    build::Build, coverage::Coverage, disassemble::Disassemble, docgen::Docgen, migrate::Migrate,
    new::New, profile::Profile, summary::Summary,
};

use move_core_types::{account_address::AccountAddress, identifier::Identifier};
use move_package_alt::flavor::MoveFlavor;
use move_package_alt_compilation::build_config::BuildConfig;
use move_vm_runtime::native_functions::NativeFunction;
use move_vm_test_utils::gas_schedule::CostTable;

/// Default directory where saved Move resources live
pub const DEFAULT_STORAGE_DIR: &str = "storage";

/// Default directory for build output
pub const DEFAULT_BUILD_DIR: &str = ".";

type NativeFunctionRecord = (AccountAddress, Identifier, Identifier, NativeFunction);

#[derive(Parser)]
#[clap(author, version, about)]
pub struct Move {
    /// Path to a package which the command should be run with respect to.
    #[clap(long = "path", short = 'p', global = true)]
    pub package_path: Option<PathBuf>,

    /// Print additional diagnostics if available.
    #[clap(short = 'v', global = true)]
    pub verbose: bool,

    /// Package build options
    #[clap(flatten)]
    pub build_config: BuildConfig,
}

/// MoveCLI is the CLI that will be executed by the `move-cli` command
/// The `cmd` argument is added here rather than in `Move` to make it
/// easier for other crates to extend `move-cli`
#[derive(Parser)]
pub struct MoveCLI {
    #[clap(flatten)]
    pub move_args: Move,

    #[clap(subcommand)]
    pub cmd: Command,
}

#[derive(Parser)]
pub enum Command {
    Build(Build),
    Coverage(Coverage),
    Disassemble(Disassemble),
    Decompile(Decompile),
    Docgen(Docgen),
    Migrate(Migrate),
    New(New),
    Test(Test),
    Profile(Profile),
    /// Execute a sandbox command.
    #[clap(name = "sandbox")]
    Sandbox {
        /// Directory storing Move resources, events, and module bytecodes produced by module publishing
        /// and script execution.
        #[clap(long, default_value = DEFAULT_STORAGE_DIR)]
        storage_dir: PathBuf,
        #[clap(subcommand)]
        cmd: sandbox::cli::SandboxCommand,
    },
    Summary(Summary),
}

pub async fn run_cli<F: MoveFlavor>(
    natives: Vec<NativeFunctionRecord>,
    cost_table: &CostTable,
    move_args: Move,
    cmd: Command,
) -> Result<()> {
    // TODO: right now, the gas metering story for move-cli (as a library) is a bit of a mess.
    //         1. It's still using the old CostTable.
    //         2. The CostTable only affects sandbox runs, but not unit tests, which use a unit cost table.
    match cmd {
        Command::Build(c) => {
            c.execute::<F>(move_args.package_path.as_deref(), move_args.build_config)
                .await
        }
        Command::Coverage(c) => {
            c.execute::<F>(move_args.package_path.as_deref(), move_args.build_config)
                .await
        }
        Command::Decompile(c) => {
            c.execute(move_args.package_path.as_deref(), move_args.build_config)
        }
        Command::Disassemble(c) => {
            c.execute::<F>(move_args.package_path.as_deref(), move_args.build_config)
                .await
        }
        Command::Docgen(c) => {
            c.execute::<F>(move_args.package_path.as_deref(), move_args.build_config)
                .await
        }
        Command::Migrate(c) => {
            c.execute::<F>(move_args.package_path.as_deref(), move_args.build_config)
                .await
        }
        Command::New(c) => c.execute_with_defaults(move_args.package_path.as_deref()),
        Command::Profile(c) => c.execute(),
        Command::Test(c) => {
            c.execute::<F>(
                move_args.package_path.as_deref(),
                move_args.build_config,
                natives,
                Some(cost_table.clone()),
            )
            .await
        }
        Command::Sandbox { storage_dir, cmd } => {
            cmd.handle_command::<F>(natives, cost_table, &move_args, &storage_dir)
                .await
        }
        Command::Summary(summary) => {
            summary
                .execute::<F, ()>(
                    move_args.package_path.as_deref(),
                    move_args.build_config,
                    None,
                )
                .await
        }
    }
}

pub async fn move_cli<F: MoveFlavor>(
    natives: Vec<NativeFunctionRecord>,
    cost_table: &CostTable,
) -> Result<()> {
    let args = MoveCLI::parse();
    run_cli::<F>(natives, cost_table, args.move_args, args.cmd).await
}<|MERGE_RESOLUTION|>--- conflicted
+++ resolved
@@ -2,15 +2,6 @@
 // Copyright (c) The Move Contributors
 // SPDX-License-Identifier: Apache-2.0
 
-<<<<<<< HEAD
-=======
-use base::{
-    build::Build, coverage::Coverage, decompile::Decompile, disassemble::Disassemble,
-    docgen::Docgen, info::Info, migrate::Migrate, new::New, summary::Summary, test::Test,
-};
-use move_package::{BuildConfig, resolution::resolution_graph::ResolvedGraph};
-
->>>>>>> 613b9138
 pub mod base;
 pub mod sandbox;
 
@@ -21,8 +12,8 @@
 
 use crate::base::test::Test;
 use base::{
-    build::Build, coverage::Coverage, disassemble::Disassemble, docgen::Docgen, migrate::Migrate,
-    new::New, profile::Profile, summary::Summary,
+    build::Build, coverage::Coverage, decompile::Decompile, disassemble::Disassemble,
+    docgen::Docgen, migrate::Migrate, new::New, profile::Profile, summary::Summary,
 };
 
 use move_core_types::{account_address::AccountAddress, identifier::Identifier};
