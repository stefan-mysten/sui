--- conflicted
+++ resolved
@@ -45,12 +45,8 @@
     }
 
     /// Return the `PackageInfo` for id `id`, if one exists
-<<<<<<< HEAD
     #[cfg(test)]
-    pub fn package_info_by_id(&self, id: &PackageID) -> Option<PackageInfo<F>> {
-=======
     pub fn package_info_by_id(&self, id: &PackageID) -> Option<PackageInfo<'_, F>> {
->>>>>>> 06cef8f2
         self.package_ids
             .get_by_left(id)
             .map(|node| self.package_info(*node))
