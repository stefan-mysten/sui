// Copyright (c) The Move Contributors
// SPDX-License-Identifier: Apache-2.0

use crate::{
    build_config::BuildConfig,
    build_plan::BuildPlan,
    compiled_package::{
        BuildNamedAddresses, CompiledPackage, CompiledPackageInfo, CompiledUnitWithSource,
    },
    documentation::build_docs,
    shared,
    source_discovery::get_sources,
};

use crate::{
    layout::CompiledPackageLayout,
    on_disk_package::{OnDiskCompiledPackage, OnDiskPackage},
};
use std::{collections::BTreeSet, path::Path};

use anyhow::Result;
use colored::Colorize;
use move_compiler::{
    Compiler, Flags,
    compiled_unit::AnnotatedCompiledUnit,
    diagnostics::warning_filters::WarningFiltersBuilder,
    editions::{Edition, Flavor},
    linters,
    shared::{
        PackageConfig, PackagePaths, SaveFlag, SaveHook, files::MappedFiles,
        known_attributes::ModeAttribute,
    },
    sui_mode,
};
use move_core_types::account_address::AccountAddress;
use move_docgen::DocgenFlags;
use move_package_alt::{
    errors::PackageResult,
    flavor::MoveFlavor,
    graph::{NamedAddress, PackageInfo},
    package::RootPackage,
    schema::{Environment, OriginalID},
};
use move_symbol_pool::Symbol;
use std::{collections::BTreeMap, io::Write, path::PathBuf, str::FromStr};
use tracing::debug;
use vfs::VfsPath;

pub async fn compile_package<W: Write + Send, F: MoveFlavor>(
    path: &Path,
    build_config: &BuildConfig,
    env: &Environment,
    writer: &mut W,
) -> PackageResult<CompiledPackage> {
    let root_pkg = RootPackage::<F>::load(path, env.clone()).await?;
    BuildPlan::create(&root_pkg, build_config)?.compile(writer, |compiler| compiler)
}

pub fn compile_from_root_package<W: Write + Send, F: MoveFlavor>(
    root_pkg: &RootPackage<F>,
    build_config: &BuildConfig,
    writer: &mut W,
) -> PackageResult<CompiledPackage> {
    BuildPlan::create(root_pkg, build_config)?.compile(writer, |compiler| compiler)
}

pub fn compiler_flags(build_config: &BuildConfig) -> Flags {
    let flags =
        if build_config.test_mode || build_config.modes.contains(&ModeAttribute::TEST.into()) {
            Flags::testing()
        } else {
            Flags::empty()
        };

    flags
        .set_warnings_are_errors(build_config.warnings_are_errors)
        .set_json_errors(build_config.json_errors)
        .set_silence_warnings(build_config.silence_warnings)
        .set_modes(build_config.modes.clone())
}

pub fn build_all<W: Write + Send, F: MoveFlavor>(
    w: &mut W,
    vfs_root: Option<VfsPath>,
    root_pkg: &RootPackage<F>,
    build_config: &BuildConfig,
    compiler_driver: impl FnOnce(Compiler) -> Result<(MappedFiles, Vec<AnnotatedCompiledUnit>)>,
) -> Result<CompiledPackage> {
    let project_root = root_pkg.path().as_ref().to_path_buf();
    let program_info_hook = SaveHook::new([SaveFlag::TypingInfo]);
    let package_name = Symbol::from(root_pkg.name().as_str());
    let (file_map, all_compiled_units) =
        build_for_driver(w, vfs_root, build_config, root_pkg, |compiler| {
            let compiler = compiler.add_save_hook(&program_info_hook);
            compiler_driver(compiler)
        })?;

    let mut all_compiled_units_vec = vec![];
    let mut root_compiled_units = vec![];
    let mut deps_compiled_units = vec![];

    // TODO: improve/rework this? Renaming the root pkg to have a unique name for the compiler
    // this has to match whatever we're doing in build_for_driver function
    let root_package_name = Symbol::from(package_name.to_string());

    for mut annot_unit in all_compiled_units {
        let source_path = PathBuf::from(
            file_map
                .get(&annot_unit.loc().file_hash())
                .unwrap()
                .0
                .as_str(),
        );
        let package_name = annot_unit.named_module.package_name.unwrap();
        // unwraps below are safe as the source path exists (or must have existed at some point)
        // so it would be syntactically correct
        let file_name = PathBuf::from(source_path.file_name().unwrap());
        if let Ok(p) = dunce::canonicalize(source_path.parent().unwrap()) {
            annot_unit
                .named_module
                .source_map
                .set_from_file_path(p.join(file_name));
        }
        let unit = CompiledUnitWithSource {
            unit: annot_unit.named_module,
            source_path,
        };
        if package_name == root_package_name {
            root_compiled_units.push(unit.clone())
        } else {
            deps_compiled_units.push((package_name, unit.clone()))
        }
        all_compiled_units_vec.push((unit.source_path, unit.unit));
    }

    let mut compiled_docs = None;

    // TODO: probably we want a separate command for this rather than doing it as part of
    // compilation
    if build_config.generate_docs {
        // TODO: fix this root_name_address_map
        let root_named_address_map = BTreeMap::new();
        let program_info = program_info_hook.take_typing_info();
        let model = move_model_2::source_model::Model::from_source(
            file_map.clone(),
            Some(root_package_name),
            root_named_address_map,
            program_info,
            all_compiled_units_vec,
        )?;

        compiled_docs = Some(build_docs(
            DocgenFlags::default(), // TODO this should be configurable
            root_package_name,
            &model,
            &project_root,
            //TODO Fix this, it needs immediate dependencies for this pkg
            &[],
            // &immediate_dependencies,
            &build_config.install_dir,
        )?);
    };

    let compiled_package_info = CompiledPackageInfo {
        package_name,
        // // TODO: correct address alias instantiation
        // address_alias_instantiation: BTreeMap::new(),
        // TODO: compute source digest
        // source_digest: None,
        build_flags: build_config.clone(),
    };

    let under_path = shared::get_build_output_path(&project_root, build_config);

    save_to_disk(
        root_compiled_units.clone(),
        compiled_package_info.clone(),
        deps_compiled_units.clone(),
        compiled_docs,
        package_name,
        under_path,
    )?;

    let compiled_package = CompiledPackage {
        compiled_package_info,
        root_compiled_units,
        deps_compiled_units,
        compiled_docs: None,
        file_map,
        // compiled_docs,
    };

    Ok(compiled_package)
}

#[allow(unreachable_code)] // TODO
pub fn build_for_driver<W: Write + Send, T, F: MoveFlavor>(
    w: &mut W,
    vfs_root: Option<VfsPath>,
    build_config: &BuildConfig,
    root_pkg: &RootPackage<F>,
    compiler_driver: impl FnOnce(Compiler) -> Result<T>,
) -> Result<T> {
    let packages = root_pkg.packages()?;
    let package_paths = make_deps_for_compiler(w, packages, build_config)?;

    debug!("Package paths {:#?}", package_paths);

    writeln!(
        w,
        "{} {}",
        "BUILDING".bold().green(),
        root_pkg.display_name()
    )?;

    let lint_level = build_config.lint_flag.get();
    let sui_mode = build_config.default_flavor == Some(Flavor::Sui);
    let flags = compiler_flags(build_config);

    let mut compiler = Compiler::from_package_paths(vfs_root, package_paths, vec![])
        .unwrap()
        .set_flags(flags);
    if sui_mode {
        let (filter_attr_name, filters) = sui_mode::linters::known_filters();
        compiler = compiler
            .add_custom_known_filters(filter_attr_name, filters)
            .add_visitors(sui_mode::linters::linter_visitors(lint_level))
    }
    let (filter_attr_name, filters) = linters::known_filters();
    compiler = compiler
        .add_custom_known_filters(filter_attr_name, filters)
        .add_visitors(linters::linter_visitors(lint_level));

    compiler_driver(compiler)
}

/// Save the compiled package to disk
fn save_to_disk(
    root_compiled_units: Vec<CompiledUnitWithSource>,
    compiled_package_info: CompiledPackageInfo,
    deps_compiled_units: Vec<(Symbol, CompiledUnitWithSource)>,
    compiled_docs: Option<Vec<(String, String)>>,
    root_package: Symbol,
    under_path: PathBuf,
) -> Result<OnDiskCompiledPackage> {
    check_filepaths_ok(&root_compiled_units, compiled_package_info.package_name)?;
    assert!(under_path.ends_with(CompiledPackageLayout::Root.path()));
    let on_disk_package = OnDiskCompiledPackage {
        root_path: under_path.join(root_package.to_string()),
        package: OnDiskPackage {
            compiled_package_info: compiled_package_info.clone(),
            dependencies: deps_compiled_units
                .iter()
                .map(|(package_name, _)| *package_name)
                .collect::<BTreeSet<_>>()
                .into_iter()
                .collect(),
        },
    };

    // Clear out the build dir for this package so we don't keep artifacts from previous
    // compilations
    if on_disk_package.root_path.is_dir() {
        std::fs::remove_dir_all(&on_disk_package.root_path)?;
    }

    std::fs::create_dir_all(&on_disk_package.root_path)?;

    for compiled_unit in root_compiled_units {
        on_disk_package.save_compiled_unit(root_package, &compiled_unit)?;
        if compiled_package_info.build_flags.save_disassembly {
            on_disk_package.save_disassembly_to_disk(root_package, &compiled_unit)?;
        }
    }
    for (dep_name, compiled_unit) in deps_compiled_units {
        let dep_name: Symbol = dep_name.as_str().into();
        on_disk_package.save_compiled_unit(dep_name, &compiled_unit)?;
        if compiled_package_info.build_flags.save_disassembly {
            on_disk_package.save_disassembly_to_disk(dep_name, &compiled_unit)?;
        }
    }

    if let Some(docs) = compiled_docs {
        for (doc_filename, doc_contents) in docs {
            on_disk_package.save_under(
                CompiledPackageLayout::CompiledDocs
                    .path()
                    .join(doc_filename)
                    .with_extension("md"),
                doc_contents.clone().as_bytes(),
            )?;
        }
    }

    on_disk_package.save_under(
        CompiledPackageLayout::BuildInfo.path(),
        serde_yaml::to_string(&on_disk_package.package)?.as_bytes(),
    )?;

    Ok(on_disk_package)
}

// We take the (restrictive) view that all filesystems are case insensitive to maximize
// portability of packages.
fn check_filepaths_ok(
    root_compiled_units: &Vec<CompiledUnitWithSource>,
    package_name: Symbol,
) -> Result<()> {
    // A mapping of (lowercase_name => [info_for_each_occurence]
    let mut insensitive_mapping = BTreeMap::new();
    for compiled_unit in root_compiled_units {
        let name = compiled_unit.unit.name.as_str();
        let entry = insensitive_mapping
            .entry(name.to_lowercase())
            .or_insert_with(Vec::new);
        entry.push((
            name,
            compiled_unit.source_path.to_string_lossy().to_string(),
        ));
    }
    let errs = insensitive_mapping
        .into_iter()
        .filter_map(|(insensitive_name, occurence_infos)| {
            if occurence_infos.len() > 1 {
                let name_conflict_error_msg = occurence_infos
                    .into_iter()
                    .map(|(name, fpath)| format!("\tModule '{}' at path '{}'", name, fpath))
                    .collect::<Vec<_>>()
                    .join("\n");
                Some(format!(
                    "The following modules and/or scripts would collide as '{}' on the file system:\n{}",
                    insensitive_name, name_conflict_error_msg
                ))
            } else {
                None
            }
        })
        .collect::<Vec<_>>();
    if !errs.is_empty() {
        anyhow::bail!(
            "Module and/or script names found that would cause failures on case insensitive \
                file systems when compiling package '{}':\n{}\nPlease rename these scripts and/or modules to resolve these conflicts.",
            package_name,
            errs.join("\n"),
        )
    }
    Ok(())
}

/// Return a list of package paths for the transitive dependencies.
pub fn make_deps_for_compiler<W: Write + Send, F: MoveFlavor>(
    w: &mut W,
    packages: Vec<PackageInfo<'_, F>>,
    build_config: &BuildConfig,
) -> anyhow::Result<Vec<PackagePaths>> {
    let mut package_paths: Vec<PackagePaths> = vec![];
    for pkg in packages.into_iter() {
        let name: Symbol = pkg.display_name().into();

        if !pkg.is_root() {
            writeln!(w, "{} {name}", "INCLUDING DEPENDENCY".bold().green())?;
        }

<<<<<<< HEAD
        // Build the named address mapping for this package taking into consideration if the
        // set_unpublished_deps_to_zero flag is set
=======
>>>>>>> db5e8a58
        let named_addresses: BTreeMap<_, _> = pkg
            .named_addresses()?
            .into_iter()
            .map(|(id, addr)| {
                (
                    id,
                    match addr {
                        NamedAddress::Unpublished { dummy_addr: _ }
                            if build_config.set_unpublished_deps_to_zero =>
                        {
                            NamedAddress::Defined(OriginalID(AccountAddress::ZERO))
                        }
                        addr => addr,
                    },
                )
            })
            .collect();
<<<<<<< HEAD
        // if the root_as_zero flag is set, we want to ensure that the root package is always
        // mapped to `0x0`
        let addresses: BuildNamedAddresses = if build_config.root_as_zero {
            BuildNamedAddresses::root_as_zero(named_addresses)
        } else {
            named_addresses.into()
        };
=======
        let named_addresses: BuildNamedAddresses = named_addresses.into();
>>>>>>> db5e8a58

        // TODO: better default handling for edition and flavor
        let config = PackageConfig {
            is_dependency: !pkg.is_root(),
            edition: pkg
                .edition()
                .or(build_config.default_edition)
                .unwrap_or(Edition::LEGACY), // TODO require edition
            flavor: Flavor::from_str(pkg.flavor().unwrap_or("sui"))?,
            warning_filter: WarningFiltersBuilder::new_for_source(),
        };

        // TODO: improve/rework this? Renaming the root pkg to have a unique name for the compiler
        let safe_name = Symbol::from(pkg.id().clone());

        debug!("Package name {:?} -- Safe name {:?}", name, safe_name);
        debug!("Named address map {:#?}", named_addresses);
        let paths = PackagePaths {
            name: Some((safe_name, config)),
            // paths: sources,
            paths: get_sources(pkg.path(), build_config)?,
            named_address_map: named_addresses.inner,
        };

        package_paths.push(paths);
    }

    Ok(package_paths)
}<|MERGE_RESOLUTION|>--- conflicted
+++ resolved
@@ -361,11 +361,8 @@
             writeln!(w, "{} {name}", "INCLUDING DEPENDENCY".bold().green())?;
         }
 
-<<<<<<< HEAD
         // Build the named address mapping for this package taking into consideration if the
         // set_unpublished_deps_to_zero flag is set
-=======
->>>>>>> db5e8a58
         let named_addresses: BTreeMap<_, _> = pkg
             .named_addresses()?
             .into_iter()
@@ -383,7 +380,6 @@
                 )
             })
             .collect();
-<<<<<<< HEAD
         // if the root_as_zero flag is set, we want to ensure that the root package is always
         // mapped to `0x0`
         let addresses: BuildNamedAddresses = if build_config.root_as_zero {
@@ -391,9 +387,6 @@
         } else {
             named_addresses.into()
         };
-=======
-        let named_addresses: BuildNamedAddresses = named_addresses.into();
->>>>>>> db5e8a58
 
         // TODO: better default handling for edition and flavor
         let config = PackageConfig {
@@ -410,12 +403,12 @@
         let safe_name = Symbol::from(pkg.id().clone());
 
         debug!("Package name {:?} -- Safe name {:?}", name, safe_name);
-        debug!("Named address map {:#?}", named_addresses);
+        debug!("Named address map {:#?}", addresses);
         let paths = PackagePaths {
             name: Some((safe_name, config)),
             // paths: sources,
             paths: get_sources(pkg.path(), build_config)?,
-            named_address_map: named_addresses.inner,
+            named_address_map: addresses.inner,
         };
 
         package_paths.push(paths);
