--- conflicted
+++ resolved
@@ -1,25 +1,21 @@
-<<<<<<< HEAD
-// // Copyright (c) Mysten Labs, Inc.
-// // SPDX-License-Identifier: Apache-2.0
-//
+// Copyright (c) Mysten Labs, Inc.
+// SPDX-License-Identifier: Apache-2.0
+
 // TODO: pkg-alt FAILING TEST
 // use expect_test::expect;
 // use move_core_types::account_address::AccountAddress;
 // use std::collections::HashMap;
 // use std::{fs, io, path::Path};
 // use std::{path::PathBuf, str};
-// use sui_json_rpc_types::{
-//     get_new_package_obj_from_response, get_new_package_upgrade_cap_from_response,
-// };
-// use sui_move_build::{BuildConfig, CompiledPackage};
+// use sui_move_build::{BuildConfig, CompiledPackage, SuiPackageHooks};
 // use sui_sdk::wallet_context::WalletContext;
 // use sui_test_transaction_builder::{make_publish_transaction, make_publish_transaction_with_deps};
 // use sui_types::base_types::ObjectID;
 // use sui_types::move_package::UpgradePolicy;
 // use sui_types::transaction::TEST_ONLY_GAS_UNIT_FOR_PUBLISH;
 // use sui_types::{
+//     SUI_SYSTEM_STATE_OBJECT_ID,
 //     base_types::{ObjectRef, SuiAddress, TransactionDigest},
-//     SUI_SYSTEM_STATE_OBJECT_ID,
 // };
 // use test_cluster::TestClusterBuilder;
 //
@@ -371,7 +367,9 @@
 //     };
 //
 //     let client = context.get_client().await?;
-//     let expected = expect!["Dependency ID contains a Sui object, not a Move package: 0x0000000000000000000000000000000000000000000000000000000000000005"];
+//     let expected = expect![
+//         "Dependency ID contains a Sui object, not a Move package: 0x0000000000000000000000000000000000000000000000000000000000000005"
+//     ];
 //     expected.assert_eq(
 //         &BytecodeSourceVerifier::new(client.read_api())
 //             .verify(&a_pkg, ValidationMode::deps())
@@ -687,6 +685,7 @@
 //         // setup b as a bytecode package
 //         let pkg_path = copy_published_package(&tempdir, "b", b_ref.0.into()).await?;
 //
+//         move_package::package_hooks::register_package_hooks(Box::new(SuiPackageHooks));
 //         BuildConfig::new_for_testing().build(&pkg_path).unwrap();
 //
 //         fs::remove_dir_all(pkg_path.join("sources"))?;
@@ -731,6 +730,7 @@
 //
 // /// Compile the package at absolute path `package`.
 // fn compile_package(package: impl AsRef<Path>) -> CompiledPackage {
+//     move_package::package_hooks::register_package_hooks(Box::new(SuiPackageHooks));
 //     BuildConfig::new_for_testing()
 //         .build(package.as_ref())
 //         .unwrap()
@@ -762,7 +762,7 @@
 //     let with_unpublished_deps = false;
 //     let package_bytes = package.get_package_bytes(with_unpublished_deps);
 //     let package_digest = package.get_package_digest(with_unpublished_deps).to_vec();
-//     let package_deps = package.dependency_ids;
+//     let package_deps = package.dependency_ids.published.into_values().collect();
 //
 //     upgrade_package_with_wallet(
 //         context,
@@ -885,893 +885,4 @@
 //     let resp = context.execute_transaction_must_succeed(transaction).await;
 //
 //     (resp.get_new_package_obj().unwrap(), resp.digest)
-// }
-=======
-// Copyright (c) Mysten Labs, Inc.
-// SPDX-License-Identifier: Apache-2.0
-
-use expect_test::expect;
-use move_core_types::account_address::AccountAddress;
-use std::collections::HashMap;
-use std::{fs, io, path::Path};
-use std::{path::PathBuf, str};
-use sui_move_build::{BuildConfig, CompiledPackage, SuiPackageHooks};
-use sui_sdk::wallet_context::WalletContext;
-use sui_test_transaction_builder::{make_publish_transaction, make_publish_transaction_with_deps};
-use sui_types::base_types::ObjectID;
-use sui_types::move_package::UpgradePolicy;
-use sui_types::transaction::TEST_ONLY_GAS_UNIT_FOR_PUBLISH;
-use sui_types::{
-    SUI_SYSTEM_STATE_OBJECT_ID,
-    base_types::{ObjectRef, SuiAddress, TransactionDigest},
-};
-use test_cluster::TestClusterBuilder;
-
-use crate::toolchain::CURRENT_COMPILER_VERSION;
-use crate::{BytecodeSourceVerifier, ValidationMode};
-
-#[tokio::test]
-async fn successful_verification() -> anyhow::Result<()> {
-    let mut cluster = TestClusterBuilder::new().build().await;
-    let context = &mut cluster.wallet;
-
-    let b_ref_fixtures = tempfile::tempdir()?;
-    let b_ref = {
-        let b_src = copy_published_package(&b_ref_fixtures, "b", SuiAddress::ZERO).await?;
-        publish_package(context, b_src).await.0
-    };
-
-    let b_pkg_fixtures = tempfile::tempdir()?;
-    let b_pkg = {
-        let b_src = copy_published_package(&b_pkg_fixtures, "b", b_ref.0.into()).await?;
-        compile_package(b_src)
-    };
-
-    let a_fixtures = tempfile::tempdir()?;
-    let (a_pkg, a_ref) = {
-        copy_published_package(&a_fixtures, "b", b_ref.0.into()).await?;
-        let a_src = copy_published_package(&a_fixtures, "a", SuiAddress::ZERO).await?;
-        (
-            compile_package(a_src.clone()),
-            publish_package(context, a_src).await.0,
-        )
-    };
-
-    let client = context.get_client().await?;
-    let verifier = BytecodeSourceVerifier::new(client.read_api());
-
-    // Verify root without updating the address
-    verifier
-        .verify(&b_pkg, ValidationMode::root())
-        .await
-        .unwrap();
-
-    // Verify deps but skip root
-    verifier
-        .verify(&a_pkg, ValidationMode::deps())
-        .await
-        .unwrap();
-
-    // Skip deps but verify root
-    verifier
-        .verify(&a_pkg, ValidationMode::root_at(a_ref.0.into()))
-        .await
-        .unwrap();
-
-    // Verify both deps and root
-    verifier
-        .verify(&a_pkg, ValidationMode::root_and_deps_at(a_ref.0.into()))
-        .await
-        .unwrap();
-
-    Ok(())
-}
-
-#[tokio::test]
-async fn successful_verification_unpublished_deps() -> anyhow::Result<()> {
-    let mut cluster = TestClusterBuilder::new().build().await;
-    let context = &mut cluster.wallet;
-    let fixtures = tempfile::tempdir()?;
-
-    let a_src = {
-        copy_published_package(&fixtures, "b", SuiAddress::ZERO).await?;
-        copy_published_package(&fixtures, "a", SuiAddress::ZERO).await?
-    };
-
-    let a_pkg = compile_package(a_src.clone());
-    let a_ref = publish_package_and_deps(context, a_src).await;
-
-    let client = context.get_client().await?;
-    let verifier = BytecodeSourceVerifier::new(client.read_api());
-
-    // Verify the root package which now includes dependency modules
-    verifier
-        .verify(&a_pkg, ValidationMode::root_at(a_ref.0.into()))
-        .await
-        .unwrap();
-
-    Ok(())
-}
-
-#[tokio::test]
-async fn successful_verification_module_ordering() -> anyhow::Result<()> {
-    let mut cluster = TestClusterBuilder::new().build().await;
-    let context = &mut cluster.wallet;
-
-    // This package contains a module that refers to itself, and also to the sui framework.  Its
-    // self-address is `0x0` (i.e. compares lower than the framework's `0x2`) before publishing,
-    // and will be greater after publishing.
-    //
-    // This is a regression test for a source validation bug related to module order instability
-    // where the on-chain package (which is compiled with self-address = 0x0, and later substituted)
-    // orders module handles (references to other modules) differently to the package compiled as a
-    // dependency with its self-address already set as its published address.
-    let z_ref_fixtures = tempfile::tempdir()?;
-    let z_ref = {
-        let z_src = copy_published_package(&z_ref_fixtures, "z", SuiAddress::ZERO).await?;
-        publish_package(context, z_src).await.0
-    };
-
-    let z_pkg_fixtures = tempfile::tempdir()?;
-    let z_pkg = {
-        let z_src = copy_published_package(&z_pkg_fixtures, "z", z_ref.0.into()).await?;
-        compile_package(z_src)
-    };
-
-    let client = context.get_client().await?;
-    BytecodeSourceVerifier::new(client.read_api())
-        .verify(&z_pkg, ValidationMode::root())
-        .await
-        .unwrap();
-
-    Ok(())
-}
-
-#[tokio::test]
-async fn successful_verification_upgrades() -> anyhow::Result<()> {
-    let mut cluster = TestClusterBuilder::new().build().await;
-    let context = &mut cluster.wallet;
-
-    let b_v1_fixtures = tempfile::tempdir()?;
-    let (b_v1, b_cap) = {
-        let b_src = copy_published_package(&b_v1_fixtures, "b", SuiAddress::ZERO).await?;
-        publish_package(context, b_src).await
-    };
-
-    let b_v2_fixtures = tempfile::tempdir()?;
-    let b_v2 = {
-        let b_src = copy_published_package(&b_v2_fixtures, "b-v2", SuiAddress::ZERO).await?;
-        upgrade_package(context, b_v1.0, b_cap.0, b_src).await
-    };
-
-    let b_fixtures = tempfile::tempdir()?;
-    let (b_pkg, e_pkg) = {
-        let b_src =
-            copy_upgraded_package(&b_fixtures, "b-v2", b_v2.0.into(), b_v1.0.into()).await?;
-        let e_src = copy_published_package(&b_fixtures, "e", SuiAddress::ZERO).await?;
-        (compile_package(b_src), compile_package(e_src))
-    };
-
-    let client = context.get_client().await?;
-    let verifier = BytecodeSourceVerifier::new(client.read_api());
-
-    // Verify the upgraded package b-v2 as the root.
-    verifier
-        .verify(&b_pkg, ValidationMode::root())
-        .await
-        .unwrap();
-
-    // Verify the upgraded package b-v2 as a dep of e.
-    verifier
-        .verify(&e_pkg, ValidationMode::deps())
-        .await
-        .unwrap();
-
-    Ok(())
-}
-
-#[tokio::test]
-async fn fail_verification_bad_address() -> anyhow::Result<()> {
-    let mut cluster = TestClusterBuilder::new().build().await;
-    let context = &mut cluster.wallet;
-
-    let b_ref_fixtures = tempfile::tempdir()?;
-    let b_ref = {
-        let b_src = copy_published_package(&b_ref_fixtures, "b", SuiAddress::ZERO).await?;
-        publish_package(context, b_src).await.0
-    };
-
-    let a_pkg_fixtures = tempfile::tempdir()?;
-    let a_pkg = {
-        copy_published_package(&a_pkg_fixtures, "b", b_ref.0.into()).await?;
-        let a_src = copy_published_package(&a_pkg_fixtures, "a", SuiAddress::ZERO).await?;
-        publish_package(context, a_src.clone()).await;
-        compile_package(a_src)
-    };
-
-    let client = context.get_client().await?;
-    let expected = expect!["On-chain address cannot be zero"];
-    expected.assert_eq(
-        &BytecodeSourceVerifier::new(client.read_api())
-            .verify(
-                &a_pkg,
-                ValidationMode::root_and_deps_at(AccountAddress::ZERO),
-            )
-            .await
-            .unwrap_err()
-            .to_string(),
-    );
-
-    Ok(())
-}
-
-#[tokio::test]
-async fn fail_to_verify_unpublished_root() -> anyhow::Result<()> {
-    let mut cluster = TestClusterBuilder::new().build().await;
-    let context = &mut cluster.wallet;
-
-    let b_pkg_fixtures = tempfile::tempdir()?;
-    let b_pkg = {
-        let b_src = copy_published_package(&b_pkg_fixtures, "b", SuiAddress::ZERO).await?;
-        compile_package(b_src)
-    };
-
-    let client = context.get_client().await?;
-
-    // Trying to verify the root package, which hasn't been published -- this is going to fail
-    // because there is no on-chain package to verify against.
-    let expected = expect!["Invalid module b with error: Can't verify unpublished source"];
-    expected.assert_eq(
-        &BytecodeSourceVerifier::new(client.read_api())
-            .verify(&b_pkg, ValidationMode::root())
-            .await
-            .unwrap_err()
-            .to_string(),
-    );
-
-    Ok(())
-}
-
-#[tokio::test]
-async fn rpc_call_failed_during_verify() -> anyhow::Result<()> {
-    let mut cluster = TestClusterBuilder::new().build().await;
-    let context = &mut cluster.wallet;
-
-    let b_ref_fixtures = tempfile::tempdir()?;
-    let b_ref = {
-        let b_src = copy_published_package(&b_ref_fixtures, "b", SuiAddress::ZERO).await?;
-        publish_package(context, b_src).await.0
-    };
-
-    let a_ref_fixtures = tempfile::tempdir()?;
-    let a_ref = {
-        copy_published_package(&a_ref_fixtures, "b", b_ref.0.into()).await?;
-        let a_src = copy_published_package(&a_ref_fixtures, "a", SuiAddress::ZERO).await?;
-        publish_package(context, a_src).await.0
-    };
-    let _a_addr: SuiAddress = a_ref.0.into();
-
-    let client = context.get_client().await?;
-    let _verifier = BytecodeSourceVerifier::new(client.read_api());
-
-    /*
-    // TODO: Dropping cluster no longer stops the network. Need to look into this and see
-    // what we want to do with it.
-    // Stop the network, so future RPC requests fail.
-    drop(cluster);
-
-    assert!(matches!(
-        verifier.verify_package_deps(&a_pkg).await,
-        Err(SourceVerificationError::DependencyObjectReadFailure(_)),
-    ),);
-
-    assert!(matches!(
-        verifier
-            .verify_package_root_and_deps(&a_pkg, a_addr.into())
-            .await,
-        Err(SourceVerificationError::DependencyObjectReadFailure(_)),
-    ),);
-
-    assert!(matches!(
-        verifier
-            .verify_package_root(&a_pkg, a_addr.into())
-            .await,
-        Err(SourceVerificationError::DependencyObjectReadFailure(_)),
-    ),);
-
-     */
-
-    Ok(())
-}
-
-#[tokio::test]
-async fn package_not_found() -> anyhow::Result<()> {
-    let mut cluster = TestClusterBuilder::new().build().await;
-    let context = &mut cluster.wallet;
-    let mut stable_addrs = HashMap::new();
-
-    let a_pkg_fixtures = tempfile::tempdir()?;
-    let a_pkg = {
-        let b_id = SuiAddress::random_for_testing_only();
-        stable_addrs.insert(b_id, "<id>");
-        copy_published_package(&a_pkg_fixtures, "b", b_id).await?;
-        let a_src = copy_published_package(&a_pkg_fixtures, "a", SuiAddress::ZERO).await?;
-        compile_package(a_src)
-    };
-
-    let client = context.get_client().await?;
-    let verifier = BytecodeSourceVerifier::new(client.read_api());
-
-    let Err(err) = verifier.verify(&a_pkg, ValidationMode::deps()).await else {
-        panic!("Expected verification to fail");
-    };
-
-    let expected =
-        expect!["Dependency object does not exist or was deleted: NotExists { object_id: 0x<id> }"];
-    expected.assert_eq(&sanitize_id(err.to_string(), &stable_addrs));
-
-    let package_root = AccountAddress::random();
-    stable_addrs.insert(SuiAddress::from(package_root), "<id>");
-    let Err(err) = verifier
-        .verify(&a_pkg, ValidationMode::root_and_deps_at(package_root))
-        .await
-    else {
-        panic!("Expected verification to fail");
-    };
-
-    // <id> below may refer to either the package_root or dependent package `b`
-    // (the check reports the first missing object nondeterministically)
-    let expected =
-        expect!["Dependency object does not exist or was deleted: NotExists { object_id: 0x<id> }"];
-    expected.assert_eq(&sanitize_id(err.to_string(), &stable_addrs));
-
-    let package_root = AccountAddress::random();
-    stable_addrs.insert(SuiAddress::from(package_root), "<id>");
-    let Err(err) = verifier
-        .verify(&a_pkg, ValidationMode::root_at(package_root))
-        .await
-    else {
-        panic!("Expected verification to fail");
-    };
-
-    let expected =
-        expect!["Dependency object does not exist or was deleted: NotExists { object_id: 0x<id> }"];
-    expected.assert_eq(&sanitize_id(err.to_string(), &stable_addrs));
-
-    Ok(())
-}
-
-#[tokio::test]
-async fn dependency_is_an_object() -> anyhow::Result<()> {
-    let mut cluster = TestClusterBuilder::new().build().await;
-    let context = &mut cluster.wallet;
-
-    let a_pkg_fixtures = tempfile::tempdir()?;
-    let a_pkg = {
-        let b_id = SUI_SYSTEM_STATE_OBJECT_ID.into();
-        copy_published_package(&a_pkg_fixtures, "b", b_id).await?;
-        let a_src = copy_published_package(&a_pkg_fixtures, "a", SuiAddress::ZERO).await?;
-        compile_package(a_src)
-    };
-
-    let client = context.get_client().await?;
-    let expected = expect![
-        "Dependency ID contains a Sui object, not a Move package: 0x0000000000000000000000000000000000000000000000000000000000000005"
-    ];
-    expected.assert_eq(
-        &BytecodeSourceVerifier::new(client.read_api())
-            .verify(&a_pkg, ValidationMode::deps())
-            .await
-            .unwrap_err()
-            .to_string(),
-    );
-
-    Ok(())
-}
-
-#[tokio::test]
-async fn module_not_found_on_chain() -> anyhow::Result<()> {
-    let mut cluster = TestClusterBuilder::new().build().await;
-    let context = &mut cluster.wallet;
-
-    let b_ref_fixtures = tempfile::tempdir()?;
-    let b_ref = {
-        let b_src = copy_published_package(&b_ref_fixtures, "b", SuiAddress::ZERO).await?;
-        tokio::fs::remove_file(b_src.join("sources").join("c.move")).await?;
-        publish_package(context, b_src).await.0
-    };
-
-    let a_pkg_fixtures = tempfile::tempdir()?;
-    let a_pkg = {
-        copy_published_package(&a_pkg_fixtures, "b", b_ref.0.into()).await?;
-        let a_src = copy_published_package(&a_pkg_fixtures, "a", SuiAddress::ZERO).await?;
-        compile_package(a_src)
-    };
-
-    let client = context.get_client().await?;
-    let Err(err) = BytecodeSourceVerifier::new(client.read_api())
-        .verify(&a_pkg, ValidationMode::deps())
-        .await
-    else {
-        panic!("Expected verification to fail");
-    };
-
-    let expected = expect!["On-chain version of dependency b::c was not found."];
-    expected.assert_eq(&err.to_string());
-
-    Ok(())
-}
-
-#[tokio::test]
-async fn module_not_found_locally() -> anyhow::Result<()> {
-    let mut cluster = TestClusterBuilder::new().build().await;
-    let context = &mut cluster.wallet;
-    let mut stable_addrs = HashMap::new();
-
-    let b_ref_fixtures = tempfile::tempdir()?;
-    let b_ref = {
-        let b_src = copy_published_package(&b_ref_fixtures, "b", SuiAddress::ZERO).await?;
-        publish_package(context, b_src).await.0
-    };
-
-    let a_pkg_fixtures = tempfile::tempdir()?;
-    let a_pkg = {
-        let b_id = b_ref.0.into();
-        stable_addrs.insert(b_id, "b_id");
-        let b_src = copy_published_package(&a_pkg_fixtures, "b", b_id).await?;
-        let a_src = copy_published_package(&a_pkg_fixtures, "a", SuiAddress::ZERO).await?;
-        tokio::fs::remove_file(b_src.join("sources").join("d.move")).await?;
-        compile_package(a_src)
-    };
-
-    let client = context.get_client().await?;
-    let Err(err) = BytecodeSourceVerifier::new(client.read_api())
-        .verify(&a_pkg, ValidationMode::deps())
-        .await
-    else {
-        panic!("Expected verification to fail");
-    };
-
-    let expected = expect!["Local version of dependency b_id::d was not found."];
-    expected.assert_eq(&sanitize_id(err.to_string(), &stable_addrs));
-
-    Ok(())
-}
-
-#[tokio::test]
-async fn module_bytecode_mismatch() -> anyhow::Result<()> {
-    let mut cluster = TestClusterBuilder::new().build().await;
-    let context = &mut cluster.wallet;
-    let mut stable_addrs = HashMap::new();
-
-    let b_ref_fixtures = tempfile::tempdir()?;
-    let b_ref = {
-        let b_src = copy_published_package(&b_ref_fixtures, "b", SuiAddress::ZERO).await?;
-
-        // Modify a module before publishing
-        let c_path = b_src.join("sources").join("c.move");
-        let c_file = tokio::fs::read_to_string(&c_path)
-            .await?
-            .replace("43", "44");
-        tokio::fs::write(&c_path, c_file).await?;
-
-        publish_package(context, b_src).await.0
-    };
-
-    let a_fixtures = tempfile::tempdir()?;
-    let (a_pkg, a_ref) = {
-        let b_id = b_ref.0.into();
-        stable_addrs.insert(b_id, "<b_id>");
-        copy_published_package(&a_fixtures, "b", b_id).await?;
-        let a_src = copy_published_package(&a_fixtures, "a", SuiAddress::ZERO).await?;
-
-        let compiled = compile_package(a_src.clone());
-        // Modify a module before publishing
-        let c_path = a_src.join("sources").join("a.move");
-        let c_file = tokio::fs::read_to_string(&c_path)
-            .await?
-            .replace("123", "1234");
-        tokio::fs::write(&c_path, c_file).await?;
-
-        (compiled, publish_package(context, a_src).await.0)
-    };
-    let a_addr: SuiAddress = a_ref.0.into();
-    stable_addrs.insert(a_addr, "<a_addr>");
-
-    let client = context.get_client().await?;
-    let verifier = BytecodeSourceVerifier::new(client.read_api());
-
-    let Err(err) = verifier.verify(&a_pkg, ValidationMode::deps()).await else {
-        panic!("Expected verification to fail");
-    };
-
-    let expected = expect!["Local dependency did not match its on-chain version at <b_id>::b::c"];
-    expected.assert_eq(&sanitize_id(err.to_string(), &stable_addrs));
-
-    let Err(err) = verifier
-        .verify(&a_pkg, ValidationMode::root_at(a_addr.into()))
-        .await
-    else {
-        panic!("Expected verification to fail");
-    };
-
-    let expected = expect!["Local dependency did not match its on-chain version at <a_addr>::a::a"];
-    expected.assert_eq(&sanitize_id(err.to_string(), &stable_addrs));
-
-    Ok(())
-}
-
-#[tokio::test]
-async fn linkage_differs() -> anyhow::Result<()> {
-    let mut cluster = TestClusterBuilder::new().build().await;
-    let context = &mut cluster.wallet;
-
-    let b_v1_fixtures = tempfile::tempdir()?;
-    let (b_v1, b_cap) = {
-        let b_src = copy_published_package(&b_v1_fixtures, "b", SuiAddress::ZERO).await?;
-        publish_package(context, b_src).await
-    };
-
-    let b_v2_fixtures = tempfile::tempdir()?;
-    let b_v2 = {
-        let b_src =
-            copy_upgraded_package(&b_v2_fixtures, "b-v2", b_v1.0.into(), SuiAddress::ZERO).await?;
-        upgrade_package(context, b_v1.0, b_cap.0, b_src).await
-    };
-
-    // Publish b-v2 a second time, to create a third version of the package that is otherwise
-    // byte-for-byte identical with the second version;
-    let b_v3_fixtures = tempfile::tempdir()?;
-    let b_v3 = {
-        let b_src =
-            copy_upgraded_package(&b_v3_fixtures, "b-v2", b_v2.0.into(), SuiAddress::ZERO).await?;
-        upgrade_package(context, b_v2.0, b_cap.0, b_src).await
-    };
-
-    // Publish E pointing at v2 of B.
-    let e_v1_fixtures = tempfile::tempdir()?;
-    let (e_v1, _) = {
-        copy_upgraded_package(&e_v1_fixtures, "b-v2", b_v2.0.into(), b_v1.0.into()).await?;
-        let e_src = copy_published_package(&e_v1_fixtures, "e", SuiAddress::ZERO).await?;
-        publish_package(context, e_src).await
-    };
-
-    // Compile E pointing at v3 of B, which is byte-for-byte identical with v2, but nevertheless
-    // has a different address.
-    let e_v2_fixtures = tempfile::tempdir()?;
-    let e_pkg = {
-        copy_upgraded_package(&e_v2_fixtures, "b-v2", b_v3.0.into(), b_v1.0.into()).await?;
-        let e_src = copy_published_package(&e_v2_fixtures, "e", e_v1.0.into()).await?;
-        compile_package(e_src)
-    };
-
-    let client = context.get_client().await?;
-    let stable_ids = HashMap::from_iter([
-        (b_v1.0.into(), "<b1>"),
-        (b_v2.0.into(), "<b2>"),
-        (b_v3.0.into(), "<b3>"),
-    ]);
-
-    let error = BytecodeSourceVerifier::new(client.read_api())
-        .verify(&e_pkg, ValidationMode::root())
-        .await
-        .unwrap_err()
-        .to_string();
-
-    let expected = expect![[r#"
-        Multiple source verification errors found:
-
-        - Source package depends on <b3> which is not in the linkage table.
-        - On-chain package depends on <b2> which is not a source dependency."#]];
-    expected.assert_eq(&sanitize_id(error, &stable_ids));
-
-    Ok(())
-}
-
-#[tokio::test]
-async fn multiple_failures() -> anyhow::Result<()> {
-    let mut cluster = TestClusterBuilder::new().build().await;
-    let context = &mut cluster.wallet;
-    let mut stable_addrs = HashMap::new();
-
-    // Publish package `b::b` on-chain without c.move.
-    let b_ref_fixtures = tempfile::tempdir()?;
-    let b_ref = {
-        let b_src = copy_published_package(&b_ref_fixtures, "b", SuiAddress::ZERO).await?;
-        tokio::fs::remove_file(b_src.join("sources").join("c.move")).await?;
-        publish_package(context, b_src).await.0
-    };
-
-    // Publish package `c::c` on-chain, unmodified.
-    let c_ref_fixtures = tempfile::tempdir()?;
-    let c_ref = {
-        let c_src = copy_published_package(&c_ref_fixtures, "c", SuiAddress::ZERO).await?;
-        publish_package(context, c_src).await.0
-    };
-
-    // Compile local package `d` that references:
-    // - `b::b` (c.move exists locally but not on chain => error)
-    // - `c::c` (d.move exists on-chain but we delete it locally before compiling => error)
-    let d_pkg_fixtures = tempfile::tempdir()?;
-    let d_pkg = {
-        let b_id = b_ref.0.into();
-        let c_id = c_ref.0.into();
-        stable_addrs.insert(b_id, "<b_id>");
-        stable_addrs.insert(c_id, "<c_id>");
-        copy_published_package(&d_pkg_fixtures, "b", b_id).await?;
-        let c_src = copy_published_package(&d_pkg_fixtures, "c", c_id).await?;
-        let d_src = copy_published_package(&d_pkg_fixtures, "d", SuiAddress::ZERO).await?;
-        tokio::fs::remove_file(c_src.join("sources").join("d.move")).await?; // delete local module in `c`
-        compile_package(d_src)
-    };
-
-    let client = context.get_client().await?;
-    let Err(err) = BytecodeSourceVerifier::new(client.read_api())
-        .verify(&d_pkg, ValidationMode::deps())
-        .await
-    else {
-        panic!("Expected verification to fail");
-    };
-
-    let expected = expect![[r#"
-        Multiple source verification errors found:
-
-        - On-chain version of dependency b::c was not found.
-        - Local version of dependency <c_id>::d was not found."#]];
-    expected.assert_eq(&sanitize_id(err.to_string(), &stable_addrs));
-
-    Ok(())
-}
-
-#[tokio::test]
-async fn successful_versioned_dependency_verification() -> anyhow::Result<()> {
-    let mut cluster = TestClusterBuilder::new().build().await;
-    let context = &mut cluster.wallet;
-
-    let b_ref_fixtures = tempfile::tempdir()?;
-    let b_ref = {
-        let b_src =
-            copy_published_package(&b_ref_fixtures, "versioned-b", SuiAddress::ZERO).await?;
-        publish_package(context, b_src).await.0
-    };
-
-    let a_fixtures = tempfile::tempdir()?;
-    let a_pkg = {
-        copy_published_package(&a_fixtures, "versioned-b", b_ref.0.into()).await?;
-        let a_src =
-            copy_published_package(&a_fixtures, "versioned-a-depends-on-b", SuiAddress::ZERO)
-                .await?;
-        compile_package(a_src.clone())
-    };
-
-    let client = context.get_client().await?;
-
-    // Verify versioned dependency
-    BytecodeSourceVerifier::new(client.read_api())
-        .verify(&a_pkg, ValidationMode::deps())
-        .await
-        .unwrap();
-
-    Ok(())
-}
-
-#[tokio::test]
-#[ignore] // TODO: DVX-786
-async fn successful_verification_with_bytecode_dep() -> anyhow::Result<()> {
-    let mut cluster = TestClusterBuilder::new().build().await;
-    let context = &mut cluster.wallet;
-
-    let tempdir = tempfile::tempdir()?;
-
-    {
-        // publish b
-        fs::create_dir_all(tempdir.path().join("publish"))?;
-        let b_src =
-            copy_published_package(&tempdir.path().join("publish"), "b", SuiAddress::ZERO).await?;
-        let b_ref = publish_package(context, b_src).await.0;
-
-        // setup b as a bytecode package
-        let pkg_path = copy_published_package(&tempdir, "b", b_ref.0.into()).await?;
-
-        move_package::package_hooks::register_package_hooks(Box::new(SuiPackageHooks));
-        BuildConfig::new_for_testing().build(&pkg_path).unwrap();
-
-        fs::remove_dir_all(pkg_path.join("sources"))?;
-    };
-
-    let (a_pkg, a_ref) = {
-        let a_src = copy_published_package(&tempdir, "a", SuiAddress::ZERO).await?;
-        (
-            compile_package(a_src.clone()),
-            publish_package(context, a_src).await.0,
-        )
-    };
-
-    assert!(
-        !a_pkg.bytecode_deps.is_empty(),
-        "Invalid test setup: expected bytecode deps to be present."
-    );
-
-    let client = context.get_client().await?;
-    let verifier = BytecodeSourceVerifier::new(client.read_api());
-
-    // Verify deps but skip root
-    verifier
-        .verify(&a_pkg, ValidationMode::deps())
-        .await
-        .unwrap();
-
-    // Skip deps but verify root
-    verifier
-        .verify(&a_pkg, ValidationMode::root_at(a_ref.0.into()))
-        .await
-        .unwrap();
-
-    // Verify both deps and root
-    verifier
-        .verify(&a_pkg, ValidationMode::root_and_deps_at(a_ref.0.into()))
-        .await
-        .unwrap();
-
-    Ok(())
-}
-
-/// Compile the package at absolute path `package`.
-fn compile_package(package: impl AsRef<Path>) -> CompiledPackage {
-    move_package::package_hooks::register_package_hooks(Box::new(SuiPackageHooks));
-    BuildConfig::new_for_testing()
-        .build(package.as_ref())
-        .unwrap()
-}
-
-fn sanitize_id(mut message: String, m: &HashMap<SuiAddress, &str>) -> String {
-    for (addr, label) in m {
-        message = message.replace(format!("{addr}").strip_prefix("0x").unwrap(), label);
-    }
-    message
-}
-
-/// Compile and publish package at absolute path `package` to chain.
-async fn publish_package(context: &WalletContext, package: PathBuf) -> (ObjectRef, ObjectRef) {
-    let txn = make_publish_transaction(context, package).await;
-    let response = context.execute_transaction_must_succeed(txn).await;
-    let package = response.get_new_package_obj().unwrap();
-    let cap = response.get_new_package_upgrade_cap().unwrap();
-    (package, cap)
-}
-
-async fn upgrade_package(
-    context: &WalletContext,
-    package_id: ObjectID,
-    upgrade_cap: ObjectID,
-    package: impl AsRef<Path>,
-) -> ObjectRef {
-    let package = compile_package(package);
-    let with_unpublished_deps = false;
-    let package_bytes = package.get_package_bytes(with_unpublished_deps);
-    let package_digest = package.get_package_digest(with_unpublished_deps).to_vec();
-    let package_deps = package.dependency_ids.published.into_values().collect();
-
-    upgrade_package_with_wallet(
-        context,
-        package_id,
-        upgrade_cap,
-        package_bytes,
-        package_deps,
-        package_digest,
-    )
-    .await
-    .0
-}
-
-/// Compile and publish package at absolute path `package` to chain, along with its unpublished
-/// dependencies.
-async fn publish_package_and_deps(context: &WalletContext, package: PathBuf) -> ObjectRef {
-    let txn = make_publish_transaction_with_deps(context, package).await;
-    let response = context.execute_transaction_must_succeed(txn).await;
-    response.get_new_package_obj().unwrap()
-}
-
-/// Copy `package` from fixtures into `directory`, setting its named address in the copied package's
-/// `Move.toml` to `address`. (A fixture's self-address is assumed to match its package name).
-async fn copy_published_package(
-    directory: impl AsRef<Path>,
-    package: &str,
-    address: SuiAddress,
-) -> io::Result<PathBuf> {
-    copy_upgraded_package(directory, package, address, address).await
-}
-
-async fn copy_upgraded_package(
-    directory: impl AsRef<Path>,
-    package: &str,
-    storage_id: SuiAddress,
-    runtime_id: SuiAddress,
-) -> io::Result<PathBuf> {
-    let cargo_root = PathBuf::from(env!("CARGO_MANIFEST_DIR"));
-    let repo_root = {
-        let mut path = cargo_root.clone();
-        path.pop(); // sui-source-validation
-        path.pop(); // crates
-        path
-    };
-
-    let dst = directory.as_ref().join(package);
-    let src = {
-        let mut buf = cargo_root.clone();
-        buf.push("fixture");
-        buf.push(package);
-        buf
-    };
-
-    // Create destination directory
-    tokio::fs::create_dir(&dst).await?;
-
-    // Copy TOML, performing replacements
-    let mut toml = tokio::fs::read_to_string(src.join("Move.toml")).await?;
-    toml = toml.replace("$REPO_ROOT", &repo_root.to_string_lossy());
-    toml = toml.replace("$STORAGE_ID", &storage_id.to_string());
-    toml = toml.replace("$RUNTIME_ID", &runtime_id.to_string());
-    tokio::fs::write(dst.join("Move.toml"), toml).await?;
-
-    // Copy Move.lock file if it exists, performing replacements
-    let lock_file = src.join("Move.lock");
-    if lock_file.exists() {
-        let mut toml = tokio::fs::read_to_string(lock_file).await?;
-        toml = toml.replace("$COMPILER_VERSION", CURRENT_COMPILER_VERSION);
-        tokio::fs::write(dst.join("Move.lock"), toml).await?;
-    }
-
-    // Make destination source directory
-    tokio::fs::create_dir(dst.join("sources")).await?;
-
-    // Copy source files
-    for entry in fs::read_dir(src.join("sources"))? {
-        let entry = entry?;
-        assert!(entry.file_type()?.is_file());
-
-        let src_abs = entry.path();
-        let src_rel = src_abs.strip_prefix(&src).unwrap();
-        let dst_abs = dst.join(src_rel);
-        tokio::fs::copy(src_abs, dst_abs).await?;
-    }
-
-    Ok(dst)
-}
-
-pub async fn upgrade_package_with_wallet(
-    context: &WalletContext,
-    package_id: ObjectID,
-    upgrade_cap: ObjectID,
-    all_module_bytes: Vec<Vec<u8>>,
-    dep_ids: Vec<ObjectID>,
-    digest: Vec<u8>,
-) -> (ObjectRef, TransactionDigest) {
-    let sender = context.get_addresses()[0];
-    let client = context.get_client().await.unwrap();
-    let gas_price = context.get_reference_gas_price().await.unwrap();
-    let transaction = {
-        let data = client
-            .transaction_builder()
-            .upgrade(
-                sender,
-                package_id,
-                all_module_bytes,
-                dep_ids,
-                upgrade_cap,
-                UpgradePolicy::COMPATIBLE,
-                digest,
-                None,
-                TEST_ONLY_GAS_UNIT_FOR_PUBLISH * 2 * gas_price,
-            )
-            .await
-            .unwrap();
-
-        context.sign_transaction(&data).await
-    };
-
-    let resp = context.execute_transaction_must_succeed(transaction).await;
-
-    (resp.get_new_package_obj().unwrap(), resp.digest)
-}
->>>>>>> 06cef8f2
+// }