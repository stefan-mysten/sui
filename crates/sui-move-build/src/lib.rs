// Copyright (c) Mysten Labs, Inc.
// SPDX-License-Identifier: Apache-2.0

use std::{
    collections::{BTreeMap, BTreeSet, HashSet},
    io::Write,
    path::Path,
    str::FromStr,
};

use fastcrypto::encoding::Base64;
use serde_reflection::Registry;

use move_binary_format::{
    CompiledModule,
    normalized::{self, Type},
};
use move_bytecode_utils::{Modules, layout::SerdeLayoutBuilder, module_cache::GetModule};
use move_compiler::{
    compiled_unit::AnnotatedCompiledModule,
<<<<<<< HEAD
    diagnostics::{report_diagnostics_to_buffer, report_warnings, Diagnostics},
=======
    diagnostics::{Diagnostics, report_diagnostics_to_buffer, report_warnings},
    editions::Edition,
>>>>>>> 06cef8f2
    linters::LINT_WARNING_PREFIX,
    shared::files::MappedFiles,
};
use move_core_types::{
    account_address::AccountAddress,
    language_storage::{ModuleId, StructTag},
};
<<<<<<< HEAD
use move_package_alt::{
    compatibility::{legacy_parser::LegacyPackageMetadata, parse_legacy_package_info},
    flavor::MoveFlavor,
    package::RootPackage,
=======
use move_package::{
    BuildConfig as MoveBuildConfig,
    compilation::{
        build_plan::BuildPlan, compiled_package::CompiledPackage as MoveCompiledPackage,
    },
    package_hooks::{PackageHooks, PackageIdentifier},
    resolution::{dependency_graph::DependencyGraph, resolution_graph::ResolvedGraph},
    source_package::parsed_manifest::{
        Dependencies, Dependency, DependencyKind, GitInfo, InternalDependency, PackageName,
    },
>>>>>>> 06cef8f2
};
use move_package_alt_compilation::{
    build_config::BuildConfig as MoveBuildConfig, build_plan::BuildPlan,
};
<<<<<<< HEAD
use move_package_alt_compilation::{
    compiled_package::CompiledPackage as MoveCompiledPackage, find_env,
=======
use move_symbol_pool::Symbol;
use serde_reflection::Registry;
use sui_package_management::{
    PublishedAtError, resolve_published_id,
    system_package_versions::{SYSTEM_GIT_REPO, SystemPackagesVersion},
>>>>>>> 06cef8f2
};
use move_symbol_pool::Symbol;

use sui_package_alt::SuiFlavor;
use sui_protocol_config::{Chain, ProtocolConfig, ProtocolVersion};
use sui_types::{
    BRIDGE_ADDRESS, DEEPBOOK_ADDRESS, MOVE_STDLIB_ADDRESS, SUI_FRAMEWORK_ADDRESS,
    SUI_SYSTEM_ADDRESS,
    base_types::ObjectID,
    error::{SuiError, SuiErrorKind, SuiResult},
    is_system_package,
    move_package::{FnInfo, FnInfoKey, FnInfoMap, MovePackage},
<<<<<<< HEAD
    TypeTag, BRIDGE_ADDRESS, DEEPBOOK_ADDRESS, MOVE_STDLIB_ADDRESS, SUI_FRAMEWORK_ADDRESS,
    SUI_SYSTEM_ADDRESS,
=======
>>>>>>> 06cef8f2
};
use sui_verifier::verifier as sui_bytecode_verifier;

#[cfg(test)]
#[path = "unit_tests/build_tests.rs"]
mod build_tests;

pub mod test_utils {
    use crate::{BuildConfig, CompiledPackage};
    use std::path::PathBuf;

    pub async fn compile_basics_package() -> CompiledPackage {
        compile_example_package("../../examples/move/basics").await
    }

    pub async fn compile_managed_coin_package() -> CompiledPackage {
        compile_example_package("../../crates/sui-core/src/unit_tests/data/managed_coin").await
    }

    pub async fn compile_example_package(relative_path: &str) -> CompiledPackage {
        let mut path = PathBuf::from(env!("CARGO_MANIFEST_DIR"));
        path.push(relative_path);

        BuildConfig::new_for_testing()
            .build_async(&path)
            .await
            .unwrap()
    }
}

/// Wrapper around the core Move `CompiledPackage` with some Sui-specific traits and info
#[derive(Debug, Clone)]
pub struct CompiledPackage {
    pub package: MoveCompiledPackage,
    /// Address the package is recorded as being published at.
    pub published_at: Option<ObjectID>,
    /// The dependency IDs of this package
    pub dependency_ids: PackageDependencies,
}

/// Wrapper around the core Move `BuildConfig` with some Sui-specific info
#[derive(Clone)]
pub struct BuildConfig {
    pub config: MoveBuildConfig,
    /// If true, run the Move bytecode verifier on the bytecode from a successful build
    pub run_bytecode_verifier: bool,
    /// If true, print build diagnostics to stderr--no printing if false
    pub print_diags_to_stderr: bool,
    /// The chain ID that compilation is with respect to (e.g., required to resolve
    /// published dependency IDs from the `Move.lock`).
    pub chain_id: Option<String>,
}

impl BuildConfig {
    pub fn new_for_testing() -> Self {
        let install_dir = mysten_common::tempdir().unwrap().keep();
        let config = MoveBuildConfig {
            default_flavor: Some(move_compiler::editions::Flavor::Sui),

            lock_file: Some(install_dir.join("Move.lock")),
            install_dir: Some(install_dir),
            silence_warnings: true,
            lint_flag: move_package_alt_compilation::lint_flag::LintFlag::LEVEL_NONE,
            ..MoveBuildConfig::default()
        };
        BuildConfig {
            config,
            run_bytecode_verifier: true,
            print_diags_to_stderr: false,
            chain_id: None,
        }
    }

    pub fn new_for_testing_replace_addresses<I, S>(dep_original_addresses: I) -> Self
    where
        I: IntoIterator<Item = (S, ObjectID)>,
        S: Into<String>,
    {
        let mut build_config = Self::new_for_testing();
        for (addr_name, obj_id) in dep_original_addresses {
            build_config
                .config
                .additional_named_addresses
                .insert(addr_name.into(), AccountAddress::from(obj_id));
        }
        build_config
    }

    fn fn_info(units: &[AnnotatedCompiledModule]) -> FnInfoMap {
        let mut fn_info_map = BTreeMap::new();
        for u in units {
            let mod_addr = u.named_module.address.into_inner();
            let mod_is_test = u.attributes.is_test_or_test_only();
            for (_, s, info) in &u.function_infos {
                let fn_name = s.as_str().to_string();
                let is_test = mod_is_test || info.attributes.is_test_or_test_only();
                fn_info_map.insert(FnInfoKey { fn_name, mod_addr }, FnInfo { is_test });
            }
        }

        fn_info_map
    }

    fn compile_package<W: Write + Send, F: MoveFlavor>(
        &self,
        root_pkg: &RootPackage<F>,
        writer: &mut W,
    ) -> anyhow::Result<(MoveCompiledPackage, FnInfoMap)> {
        let build_plan = BuildPlan::create(root_pkg, &self.config)?;
        let mut fn_info = None;
        let compiled_pkg = build_plan.compile_with_driver(writer, |compiler| {
            let (files, units_res) = compiler.build()?;
            match units_res {
                Ok((units, warning_diags)) => {
                    decorate_warnings(warning_diags, Some(&files));
                    fn_info = Some(Self::fn_info(&units));
                    Ok((files, units))
                }
                Err(error_diags) => {
                    // with errors present don't even try decorating warnings output to avoid
                    // clutter
                    assert!(!error_diags.is_empty());
                    let diags_buf =
                        report_diagnostics_to_buffer(&files, error_diags, /* color */ true);
                    if let Err(err) = std::io::stderr().write_all(&diags_buf) {
                        anyhow::bail!("Cannot output compiler diagnostics: {}", err);
                    }
                    anyhow::bail!("Compilation error");
                }
            }
        })?;
        Ok((compiled_pkg, fn_info.unwrap()))
    }

    pub async fn build_async(self, path: &Path) -> anyhow::Result<CompiledPackage> {
        let env = find_env::<SuiFlavor>(path, &self.config)?;
        let mut root_pkg =
            RootPackage::<SuiFlavor>::load(path.to_path_buf(), env, self.config.mode_set()).await?;

        self.internal_build(&mut root_pkg)
    }

    /// Given a `path` and a `build_config`, build the package in that path, including its dependencies.
    /// If we are building the Sui framework, we skip the check that the addresses should be 0
    pub fn build(self, path: &Path) -> anyhow::Result<CompiledPackage> {
        let env = find_env::<SuiFlavor>(path, &self.config)?;
        // we need to block here to compile the package, which requires to fetch dependencies
        let mut root_pkg =
            RootPackage::<SuiFlavor>::load_sync(path.to_path_buf(), env, self.config.mode_set())?;

        self.internal_build(&mut root_pkg)
    }

    fn internal_build(
        self,
        root_pkg: &mut RootPackage<SuiFlavor>,
    ) -> anyhow::Result<CompiledPackage> {
        let result = if self.print_diags_to_stderr {
            self.compile_package(root_pkg, &mut std::io::stderr())
        } else {
            self.compile_package(root_pkg, &mut std::io::sink())
        };

        let (package, fn_info) = result.map_err(|error| {
            SuiError::from(SuiErrorKind::ModuleBuildFailure {
                // Use [Debug] formatting to capture [anyhow] error context
                error: format!("{:?}", error),
            })
        })?;

        if self.run_bytecode_verifier {
            verify_bytecode(&package, &fn_info)?;
        }

        let dependency_ids = PackageDependencies::new(root_pkg)?;
        let published_at = root_pkg
            .publication()
            .map(|p| ObjectID::from_address(p.addresses.published_at.0));

        root_pkg.save_lockfile_to_disk()?;

        Ok(CompiledPackage {
            package,
            dependency_ids,
            published_at,
        })
    }
}

/// There may be additional information that needs to be displayed after diagnostics are reported
/// (optionally report diagnostics themselves if files argument is provided).
pub fn decorate_warnings(warning_diags: Diagnostics, files: Option<&MappedFiles>) {
    let any_linter_warnings = warning_diags.any_with_prefix(LINT_WARNING_PREFIX);
    let (filtered_diags_num, unique) =
        warning_diags.filtered_source_diags_with_prefix(LINT_WARNING_PREFIX);
    if let Some(f) = files {
        report_warnings(f, warning_diags);
    }
    if any_linter_warnings {
        eprintln!("Please report feedback on the linter warnings at https://forums.sui.io\n");
    }
    if filtered_diags_num > 0 {
        eprintln!(
            "Total number of linter warnings suppressed: {filtered_diags_num} (unique lints: {unique})"
        );
    }
}

/// Check that the compiled modules in `package` are valid
fn verify_bytecode(package: &MoveCompiledPackage, fn_info: &FnInfoMap) -> SuiResult<()> {
    let compiled_modules = package.root_modules_map();
    let verifier_config = ProtocolConfig::get_for_version(ProtocolVersion::MAX, Chain::Unknown)
        .verifier_config(/* signing_limits */ None);

    for m in compiled_modules.iter_modules() {
        move_bytecode_verifier::verify_module_unmetered(m).map_err(|err| {
            SuiErrorKind::ModuleVerificationFailure {
                error: err.to_string(),
            }
        })?;
        sui_bytecode_verifier::sui_verify_module_unmetered(m, fn_info, &verifier_config)?;
    }
    // TODO(https://github.com/MystenLabs/sui/issues/69): Run Move linker

    Ok(())
}

impl CompiledPackage {
    /// Return all of the bytecode modules in this package (not including direct or transitive deps)
    /// Note: these are not topologically sorted by dependency--use `get_dependency_sorted_modules` to produce a list of modules suitable
    /// for publishing or static analysis
    pub fn get_modules(&self) -> impl Iterator<Item = &CompiledModule> {
        self.package.root_modules().map(|m| &m.unit.module)
    }

    /// Return all of the bytecode modules in this package (not including direct or transitive deps)
    /// Note: these are not topologically sorted by dependency--use `get_dependency_sorted_modules` to produce a list of modules suitable
    /// for publishing or static analysis
    pub fn into_modules(self) -> Vec<CompiledModule> {
        self.package
            .root_compiled_units
            .into_iter()
            .map(|m| m.unit.module)
            .collect()
    }

    /// Return all of the bytecode modules that this package depends on (both directly and transitively)
    /// Note: these are not topologically sorted by dependency.
    pub fn get_dependent_modules(&self) -> impl Iterator<Item = &CompiledModule> {
        self.package
            .deps_compiled_units
            .iter()
            .map(|(_, m)| &m.unit.module)
    }

    /// Return all of the bytecode modules in this package and the modules of its direct and transitive dependencies.
    /// Note: these are not topologically sorted by dependency.
    pub fn get_modules_and_deps(&self) -> impl Iterator<Item = &CompiledModule> {
        self.package
            .all_compiled_units_with_source()
            .map(|m| &m.unit.module)
    }

    /// Return the bytecode modules in this package, topologically sorted in dependency order.
    /// Optionally include dependencies that have not been published (are at address 0x0), if
    /// `with_unpublished_deps` is true. This is the function to call if you would like to publish
    /// or statically analyze the modules.
    pub fn get_dependency_sorted_modules(
        &self,
        with_unpublished_deps: bool,
    ) -> Vec<CompiledModule> {
        let all_modules = Modules::new(self.get_modules_and_deps());

        // SAFETY: package built successfully
        let modules = all_modules.compute_topological_order().unwrap();

        if with_unpublished_deps {
            // For each transitive dependent module, if they are not to be published, they must have
            // a non-zero address (meaning they are already published on-chain).
            modules
                .filter(|module| module.address() == &AccountAddress::ZERO)
                .cloned()
                .collect()
        } else {
            // Collect all module IDs from the current package to be published (module names are not
            // sufficient as we may have modules with the same names in user code and in Sui
            // framework which would result in the latter being pulled into a set of modules to be
            // published).
            let self_modules: HashSet<_> = self
                .package
                .root_modules_map()
                .iter_modules()
                .iter()
                .map(|m| m.self_id())
                .collect();

            modules
                .filter(|module| self_modules.contains(&module.self_id()))
                .cloned()
                .collect()
        }
    }

    /// Return the set of Object IDs corresponding to this package's transitive dependencies'
    /// storage package IDs (where to load those packages on-chain).
    pub fn get_dependency_storage_package_ids(&self) -> Vec<ObjectID> {
        self.dependency_ids.published.values().cloned().collect()
    }

    /// Return a digest of the bytecode modules in this package.
    pub fn get_package_digest(&self, with_unpublished_deps: bool) -> [u8; 32] {
        let hash_modules = true;
        MovePackage::compute_digest_for_modules_and_deps(
            &self.get_package_bytes(with_unpublished_deps),
            &self.get_dependency_storage_package_ids(),
            hash_modules,
        )
    }

    /// Return a serialized representation of the bytecode modules in this package, topologically sorted in dependency order
    pub fn get_package_bytes(&self, with_unpublished_deps: bool) -> Vec<Vec<u8>> {
        self.get_dependency_sorted_modules(with_unpublished_deps)
            .iter()
            .map(|m| {
                let mut bytes = Vec::new();
                m.serialize_with_version(m.version, &mut bytes).unwrap(); // safe because package built successfully
                bytes
            })
            .collect()
    }

    /// Return the base64-encoded representation of the bytecode modules in this package, topologically sorted in dependency order
    pub fn get_package_base64(&self, with_unpublished_deps: bool) -> Vec<Base64> {
        self.get_package_bytes(with_unpublished_deps)
            .iter()
            .map(|b| Base64::from_bytes(b))
            .collect()
    }

    // /// Return a serialized representation of the bytecode modules in this package, topologically sorted in dependency order
    // pub fn get_package_bytes(&self, with_unpublished_deps: bool) -> Vec<Vec<u8>> {
    //     self.package.get_package_bytes(with_unpublished_deps)
    // }
    //
    // /// Return the base64-encoded representation of the bytecode modules in this package, topologically sorted in dependency order
    // pub fn get_package_base64(&self, with_unpublished_deps: bool) -> Vec<Base64> {
    //     self.get_package_bytes(with_unpublished_deps)
    //         .iter()
    //         .map(|b| Base64::from_bytes(b))
    //         .collect()
    // }

    /// Get bytecode modules from DeepBook that are used by this package
    pub fn get_deepbook_modules(&self) -> impl Iterator<Item = &CompiledModule> {
        self.get_modules_and_deps()
            .filter(|m| *m.self_id().address() == DEEPBOOK_ADDRESS)
    }

    /// Get bytecode modules from DeepBook that are used by this package
    pub fn get_bridge_modules(&self) -> impl Iterator<Item = &CompiledModule> {
        self.get_modules_and_deps()
            .filter(|m| *m.self_id().address() == BRIDGE_ADDRESS)
    }

    /// Get bytecode modules from the Sui System that are used by this package
    pub fn get_sui_system_modules(&self) -> impl Iterator<Item = &CompiledModule> {
        self.get_modules_and_deps()
            .filter(|m| *m.self_id().address() == SUI_SYSTEM_ADDRESS)
    }

    /// Get bytecode modules from the Sui Framework that are used by this package
    pub fn get_sui_framework_modules(&self) -> impl Iterator<Item = &CompiledModule> {
        self.get_modules_and_deps()
            .filter(|m| *m.self_id().address() == SUI_FRAMEWORK_ADDRESS)
    }

    /// Get bytecode modules from the Move stdlib that are used by this package
    pub fn get_stdlib_modules(&self) -> impl Iterator<Item = &CompiledModule> {
        self.get_modules_and_deps()
            .filter(|m| *m.self_id().address() == MOVE_STDLIB_ADDRESS)
    }

    /// Generate layout schemas for all types declared by this package, as well as
    /// all struct types passed into `entry` functions declared by modules in this package
    /// (either directly or by reference).
    /// These layout schemas can be consumed by clients (e.g., the TypeScript SDK) to enable
    /// BCS serialization/deserialization of the package's objects, tx arguments, and events.
    pub fn generate_struct_layouts(&self) -> Registry {
        let pool = &mut normalized::RcPool::new();
        let mut package_types = BTreeSet::new();
        for m in self.get_modules() {
            let normalized_m = normalized::Module::new(pool, m, /* include code */ false);
            // 1. generate struct layouts for all declared types
            'structs: for (name, s) in normalized_m.structs {
                let mut dummy_type_parameters = Vec::new();
                for t in &s.type_parameters {
                    if t.is_phantom {
                        // if all of t's type parameters are phantom, we can generate a type layout
                        // we make this happen by creating a StructTag with dummy `type_params`, since the layout generator won't look at them.
                        // we need to do this because SerdeLayoutBuilder will refuse to generate a layout for any open StructTag, but phantom types
                        // cannot affect the layout of a struct, so we just use dummy values
                        dummy_type_parameters.push(TypeTag::Signer)
                    } else {
                        // open type--do not attempt to generate a layout
                        // TODO: handle generating layouts for open types?
                        continue 'structs;
                    }
                }
                debug_assert!(dummy_type_parameters.len() == s.type_parameters.len());
                package_types.insert(StructTag {
                    address: *m.address(),
                    module: m.name().to_owned(),
                    name: name.as_ident_str().to_owned(),
                    type_params: dummy_type_parameters,
                });
            }
            // 2. generate struct layouts for all parameters of `entry` funs
            for (_name, f) in normalized_m.functions {
                if f.is_entry {
                    for t in &*f.parameters {
                        let tag_opt = match &**t {
                            Type::Address
                            | Type::Bool
                            | Type::Signer
                            | Type::TypeParameter(_)
                            | Type::U8
                            | Type::U16
                            | Type::U32
                            | Type::U64
                            | Type::U128
                            | Type::U256
                            | Type::Vector(_) => continue,
                            Type::Reference(_, inner) => inner.to_struct_tag(pool),
                            Type::Datatype(_) => t.to_struct_tag(pool),
                        };
                        if let Some(tag) = tag_opt {
                            package_types.insert(tag);
                        }
                    }
                }
            }
        }
        let mut layout_builder = SerdeLayoutBuilder::new(self);
        for typ in &package_types {
            layout_builder.build_data_layout(typ).unwrap();
        }
        layout_builder.into_registry()
    }

    /// Checks whether this package corresponds to a built-in framework
    pub fn is_system_package(&self) -> bool {
        // System packages always have "published-at" addresses
        let Some(published_at) = self.published_at else {
            return false;
        };

        is_system_package(published_at)
    }

    /// Checks for root modules with non-zero package addresses.  Returns an arbitrary one, if one
    /// can be found, otherwise returns `None`.
    pub fn published_root_module(&self) -> Option<&CompiledModule> {
        self.package.root_compiled_units.iter().find_map(|unit| {
            if unit.unit.module.self_id().address() != &AccountAddress::ZERO {
                Some(&unit.unit.module)
            } else {
                None
            }
        })
    }

    pub fn verify_unpublished_dependencies(
        &self,
        unpublished_deps: &BTreeSet<Symbol>,
    ) -> SuiResult<()> {
        if unpublished_deps.is_empty() {
            return Ok(());
        }

        let errors = self
            .package
            .deps_compiled_units
            .iter()
            .filter_map(|(p, m)| {
                if !unpublished_deps.contains(p) || m.unit.module.address() == &AccountAddress::ZERO
                {
                    return None;
                }
                Some(format!(
                    " - {}::{} in dependency {}",
                    m.unit.module.address(),
                    m.unit.name,
                    p
                ))
            })
            .collect::<Vec<String>>();

        if errors.is_empty() {
            return Ok(());
        }

        let mut error_message = vec![];
        error_message.push(
            "The following modules in package dependencies set a non-zero self-address:".into(),
        );
        error_message.extend(errors);
        error_message.push(
            "If these packages really are unpublished, their self-addresses should not be \
            explicitly set when publishing. If they are already published, ensure they specify the \
            address in the `published-at` of their Published.toml file."
                .into(),
        );

        Err(SuiErrorKind::ModulePublishFailure {
            error: error_message.join("\n"),
        }
        .into())
    }

    pub fn get_published_dependencies_ids(&self) -> Vec<ObjectID> {
        self.dependency_ids.published.values().cloned().collect()
    }
}

impl GetModule for CompiledPackage {
    type Error = anyhow::Error;
    // TODO: return ref here for better efficiency? Borrow checker + all_modules_map() make it hard to do this
    type Item = CompiledModule;

    fn get_module_by_id(&self, id: &ModuleId) -> Result<Option<Self::Item>, Self::Error> {
        Ok(self.package.all_modules_map().get_module(id).ok().cloned())
    }
}

#[derive(thiserror::Error, Debug, Clone)]
pub enum PublishedAtError {
    #[error("The 'published-at' field in Move.toml or Move.lock is invalid: {0:?}")]
    Invalid(String),
    #[error("The 'published-at' field is not present in Move.toml or Move.lock")]
    NotPresent,
}

#[derive(Debug, Clone)]
pub struct PackageDependencies {
    /// Set of published dependencies (name and address).
    pub published: BTreeMap<Symbol, ObjectID>,
    /// Set of unpublished dependencies (name).
    pub unpublished: BTreeSet<Symbol>,
    /// Set of dependencies with invalid `published-at` addresses.
    pub invalid: BTreeMap<Symbol, String>,
    /// Set of dependencies that have conflicting `published-at` addresses. The key refers to
    /// the package, and the tuple refers to the address in the (Move.lock, Move.toml) respectively.
    pub conflicting: BTreeMap<Symbol, (ObjectID, ObjectID)>,
}

impl PackageDependencies {
    pub fn new<F: MoveFlavor>(root_pkg: &RootPackage<F>) -> anyhow::Result<Self> {
        let mut published = BTreeMap::new();
        let mut unpublished = BTreeSet::new();

        let packages = root_pkg.packages();

        for p in packages {
            if p.is_root() {
                continue;
            }
            if let Some(addresses) = p.published() {
                published.insert(
                    p.display_name().into(),
                    ObjectID::from_address(addresses.published_at.0),
                );
            } else {
                unpublished.insert(p.display_name().into());
            }
        }

        Ok(Self {
            published,
            unpublished,
            invalid: BTreeMap::new(),
            conflicting: BTreeMap::new(),
        })
    }
}

pub fn parse_legacy_pkg_info(package_path: &Path) -> Result<LegacyPackageMetadata, anyhow::Error> {
    parse_legacy_package_info(package_path)
}

pub fn published_at_property(package_path: &Path) -> Result<ObjectID, PublishedAtError> {
    let parsed_manifest =
        parse_legacy_package_info(package_path).expect("should read the manifest");

    let Some(value) = parsed_manifest.published_at else {
        return Err(PublishedAtError::NotPresent);
    };

    ObjectID::from_str(value.as_str())
        .map_err(|_| PublishedAtError::Invalid(value.as_str().to_owned()))
}<|MERGE_RESOLUTION|>--- conflicted
+++ resolved
@@ -18,12 +18,7 @@
 use move_bytecode_utils::{Modules, layout::SerdeLayoutBuilder, module_cache::GetModule};
 use move_compiler::{
     compiled_unit::AnnotatedCompiledModule,
-<<<<<<< HEAD
-    diagnostics::{report_diagnostics_to_buffer, report_warnings, Diagnostics},
-=======
     diagnostics::{Diagnostics, report_diagnostics_to_buffer, report_warnings},
-    editions::Edition,
->>>>>>> 06cef8f2
     linters::LINT_WARNING_PREFIX,
     shared::files::MappedFiles,
 };
@@ -31,37 +26,16 @@
     account_address::AccountAddress,
     language_storage::{ModuleId, StructTag},
 };
-<<<<<<< HEAD
 use move_package_alt::{
     compatibility::{legacy_parser::LegacyPackageMetadata, parse_legacy_package_info},
     flavor::MoveFlavor,
     package::RootPackage,
-=======
-use move_package::{
-    BuildConfig as MoveBuildConfig,
-    compilation::{
-        build_plan::BuildPlan, compiled_package::CompiledPackage as MoveCompiledPackage,
-    },
-    package_hooks::{PackageHooks, PackageIdentifier},
-    resolution::{dependency_graph::DependencyGraph, resolution_graph::ResolvedGraph},
-    source_package::parsed_manifest::{
-        Dependencies, Dependency, DependencyKind, GitInfo, InternalDependency, PackageName,
-    },
->>>>>>> 06cef8f2
 };
 use move_package_alt_compilation::{
     build_config::BuildConfig as MoveBuildConfig, build_plan::BuildPlan,
 };
-<<<<<<< HEAD
 use move_package_alt_compilation::{
     compiled_package::CompiledPackage as MoveCompiledPackage, find_env,
-=======
-use move_symbol_pool::Symbol;
-use serde_reflection::Registry;
-use sui_package_management::{
-    PublishedAtError, resolve_published_id,
-    system_package_versions::{SYSTEM_GIT_REPO, SystemPackagesVersion},
->>>>>>> 06cef8f2
 };
 use move_symbol_pool::Symbol;
 
@@ -69,16 +43,11 @@
 use sui_protocol_config::{Chain, ProtocolConfig, ProtocolVersion};
 use sui_types::{
     BRIDGE_ADDRESS, DEEPBOOK_ADDRESS, MOVE_STDLIB_ADDRESS, SUI_FRAMEWORK_ADDRESS,
-    SUI_SYSTEM_ADDRESS,
+    SUI_SYSTEM_ADDRESS, TypeTag,
     base_types::ObjectID,
     error::{SuiError, SuiErrorKind, SuiResult},
     is_system_package,
     move_package::{FnInfo, FnInfoKey, FnInfoMap, MovePackage},
-<<<<<<< HEAD
-    TypeTag, BRIDGE_ADDRESS, DEEPBOOK_ADDRESS, MOVE_STDLIB_ADDRESS, SUI_FRAMEWORK_ADDRESS,
-    SUI_SYSTEM_ADDRESS,
-=======
->>>>>>> 06cef8f2
 };
 use sui_verifier::verifier as sui_bytecode_verifier;
 
