--- conflicted
+++ resolved
@@ -34,10 +34,9 @@
     ));
 }
 
-<<<<<<< HEAD
 // TODO: pkg-alt ENABLE WHEN WE VALIDATE THIS PROPERLY
 // #[tokio::test]
-// async fn development_mode_not_allowed() {
+// fn development_mode_not_allowed() {
 //     let path = Path::new(env!("CARGO_MANIFEST_DIR"))
 //         .to_path_buf()
 //         .join("src")
@@ -47,25 +46,8 @@
 //     let err = BuildConfig::new_for_testing()
 //         .build(&path)
 //         .expect_err("Should have failed due to unsupported edition");
-//     assert!(err
-//         .to_string()
-//         .contains(&Edition::DEVELOPMENT.unknown_edition_error().to_string()));
-// }
-=======
-#[test]
-fn development_mode_not_allowed() {
-    let path = Path::new(env!("CARGO_MANIFEST_DIR"))
-        .to_path_buf()
-        .join("src")
-        .join("unit_tests")
-        .join("data")
-        .join("no_development_mode");
-    let err = BuildConfig::new_for_testing()
-        .build(&path)
-        .expect_err("Should have failed due to unsupported edition");
-    assert!(
-        err.to_string()
-            .contains(&Edition::DEVELOPMENT.unknown_edition_error().to_string())
-    );
-}
->>>>>>> 06cef8f2
+//     assert!(
+//         err.to_string()
+//             .contains(&Edition::DEVELOPMENT.unknown_edition_error().to_string())
+//     );
+// }