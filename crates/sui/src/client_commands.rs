// Copyright (c) Mysten Labs, Inc.
// SPDX-License-Identifier: Apache-2.0

use crate::{
    clever_error_rendering::render_clever_error_opt,
    client_ptb::ptb::PTB,
    displays::Pretty,
    upgrade_compatibility::check_compatibility,
    verifier_meter::{AccumulatingMeter, Accumulator},
};
use std::{
    collections::{BTreeMap, BTreeSet, btree_map::Entry},
    fmt::{Debug, Display, Formatter, Write},
    fs,
    path::{Path, PathBuf},
    str::FromStr,
    sync::Arc,
};

use anyhow::{Context, anyhow, bail, ensure};
use bip32::DerivationPath;
use clap::*;
use colored::Colorize;
use fastcrypto::{
    encoding::{Base64, Encoding},
    traits::ToFromBytes,
};
use reqwest::StatusCode;

use move_binary_format::CompiledModule;
use move_bytecode_verifier_meter::Scope;
use move_core_types::{
    account_address::AccountAddress, identifier::Identifier, language_storage::TypeTag,
};
<<<<<<< HEAD
// use move_package::source_package::parsed_manifest::Dependencies;
use move_package_alt_compilation::build_config::BuildConfig as MoveBuildConfig;
=======
use move_package::{BuildConfig as MoveBuildConfig, source_package::parsed_manifest::Dependencies};
>>>>>>> 06cef8f2
use prometheus::Registry;
use serde::Serialize;
use serde_json::{Value, json};
use sui_config::verifier_signing_config::VerifierSigningConfig;
// use sui_move::manage_package::resolve_lock_file_path;
use sui_protocol_config::{Chain, ProtocolConfig, ProtocolVersion};
// use sui_source_validation::ValidationMode;

use shared_crypto::intent::Intent;
use sui_json::SuiJsonValue;
use sui_json_rpc_types::{
    Coin, DevInspectArgs, DevInspectResults, DryRunTransactionBlockResponse, DynamicFieldInfo,
    DynamicFieldPage, SuiCoinMetadata, SuiData, SuiExecutionStatus, SuiObjectData,
    SuiObjectDataOptions, SuiObjectResponse, SuiObjectResponseQuery, SuiParsedData,
    SuiProtocolConfigValue, SuiRawData, SuiTransactionBlockEffects, SuiTransactionBlockEffectsAPI,
    SuiTransactionBlockResponse, SuiTransactionBlockResponseOptions,
};
use sui_keys::key_identity::KeyIdentity;
use sui_keys::keystore::AccountKeystore;
<<<<<<< HEAD
use sui_move_build::{CompiledPackage, PackageDependencies};
use sui_package_management::LockCommand;
=======
use sui_move_build::{
    BuildConfig, CompiledPackage, build_from_resolution_graph, check_conflicting_addresses,
    check_invalid_dependencies, check_unpublished_dependencies, gather_published_ids,
    implicit_deps,
};
use sui_package_management::{
    LockCommand, PublishedAtError,
    system_package_versions::{latest_system_packages, system_packages_for_protocol},
};
>>>>>>> 06cef8f2
use sui_sdk::{
    SUI_COIN_TYPE, SUI_DEVNET_URL, SUI_LOCAL_NETWORK_URL, SUI_LOCAL_NETWORK_URL_0, SUI_TESTNET_URL,
    SuiClient,
    apis::ReadApi,
    sui_client_config::{SuiClientConfig, SuiEnv},
    wallet_context::WalletContext,
};
use sui_types::{
    SUI_FRAMEWORK_PACKAGE_ID,
    base_types::{FullObjectID, ObjectID, ObjectRef, ObjectType, SequenceNumber, SuiAddress},
    crypto::{EmptySignInfo, SignatureScheme},
    digests::TransactionDigest,
    error::SuiErrorKind,
    gas::GasCostSummary,
    gas_coin::GasCoin,
    message_envelope::Envelope,
    metrics::BytecodeVerifierMetrics,
    move_package::{MovePackage, UpgradeCap},
    object::Owner,
    parse_sui_type_tag,
    programmable_transaction_builder::ProgrammableTransactionBuilder,
    signature::GenericSignature,
    sui_serde,
    transaction::{
        InputObjectKind, ObjectArg, SenderSignedData, SharedObjectMutability, Transaction,
        TransactionData, TransactionDataAPI, TransactionKind,
    },
};

use json_to_table::json_to_table;
use tabled::{
    builder::Builder as TableBuilder,
    settings::{
        Alignment as TableAlignment, Border as TableBorder, Modify as TableModify,
        Panel as TablePanel, Style as TableStyle,
        object::{Cell as TableCell, Columns as TableCols, Rows as TableRows},
        span::Span as TableSpan,
        style::HorizontalLine,
    },
};

use move_package_alt::{
    package::RootPackage,
    schema::{
        Environment, EnvironmentID, EnvironmentName, ModeName, OriginalID, Publication,
        PublishAddresses, PublishedID,
    },
};
use move_symbol_pool::Symbol;
use sui_keys::key_derive;
use sui_package_alt::{BuildParams, SuiFlavor};
use sui_types::digests::ChainIdentifier;
use tracing::{debug, info};

pub(crate) static USER_AGENT: &str =
    concat!(env!("CARGO_PKG_NAME"), "/", env!("CARGO_PKG_VERSION"),);

/// Only to be used within CLI
pub const GAS_SAFE_OVERHEAD: u64 = 1000;

#[derive(Parser)]
#[clap(rename_all = "kebab-case")]
pub enum SuiClientCommands {
    /// Default address used for commands when none specified
    #[clap(name = "active-address")]
    ActiveAddress,
    /// Default environment used for commands when none specified
    #[clap(name = "active-env")]
    ActiveEnv,
    /// Obtain the Addresses managed by the client.
    #[clap(name = "addresses")]
    Addresses {
        /// Sort by alias instead of address
        #[clap(long, short = 's')]
        sort_by_alias: bool,
    },
    /// List the coin balance of an address
    #[clap(name = "balance")]
    Balance {
        /// Address (or its alias)
        #[arg(value_parser)]
        address: Option<KeyIdentity>,
        /// Show balance for the specified coin (e.g., 0x2::sui::SUI).
        /// All coins will be shown if none is passed.
        #[clap(long, required = false)]
        coin_type: Option<String>,
        /// Show a list with each coin's object ID and balance
        #[clap(long, required = false)]
        with_coins: bool,
    },
    /// Call Move function
    #[clap(name = "call")]
    Call {
        /// Object ID of the package, which contains the module
        #[clap(long)]
        package: ObjectID,
        /// The name of the module in the package
        #[clap(long)]
        module: String,
        /// Function name in module
        #[clap(long)]
        function: String,
        /// Type arguments to the generic function being called.
        /// All must be specified, or the call will fail.
        #[clap(
            long,
            value_parser = parse_sui_type_tag,
            num_args(1..),
        )]
        type_args: Vec<TypeTag>,
        /// Simplified ordered args like in the function syntax
        /// ObjectIDs, Addresses must be hex strings
        #[clap(long, num_args(1..))]
        args: Vec<SuiJsonValue>,

        #[clap(flatten)]
        payment: PaymentArgs,

        #[clap(flatten)]
        gas_data: GasDataArgs,

        #[clap(flatten)]
        processing: TxProcessingArgs,
    },

    /// Query the chain identifier from the rpc endpoint.
    #[clap(name = "chain-identifier")]
    ChainIdentifier,

    /// Query a dynamic field by its address.
    #[clap(name = "dynamic-field")]
    DynamicFieldQuery {
        ///The ID of the parent object
        #[clap(name = "object_id")]
        id: ObjectID,
        /// Optional paging cursor
        #[clap(long)]
        cursor: Option<ObjectID>,
        /// Maximum item returned per page
        #[clap(long, default_value = "50")]
        limit: usize,
    },

    /// List all Sui environments
    Envs,

    /// Execute a Signed Transaction. This is useful when the user prefers to sign elsewhere and use this command to execute.
    ExecuteSignedTx {
        /// BCS serialized transaction data bytes without its type tag, as base64 encoded string. This is the output of sui client command using --serialize-unsigned-transaction.
        #[clap(long)]
        tx_bytes: String,

        /// A list of Base64 encoded signatures `flag || signature || pubkey`.
        #[clap(long)]
        signatures: Vec<String>,
    },
    /// Execute a combined serialized SenderSignedData string.
    ExecuteCombinedSignedTx {
        /// BCS serialized sender signed data, as base64 encoded string. This is the output of sui client command using --serialize-signed-transaction.
        #[clap(long)]
        signed_tx_bytes: String,
    },

    /// Request gas coin from faucet. By default, it will use the active address and the active network.
    #[clap[name = "faucet"]]
    Faucet {
        /// Address (or its alias)
        #[clap(long)]
        #[arg(value_parser)]
        address: Option<KeyIdentity>,
        /// The url to the faucet
        #[clap(long)]
        url: Option<String>,
    },

    /// Obtain all gas objects owned by the address.
    /// An address' alias can be used instead of the address.
    #[clap(name = "gas")]
    Gas {
        /// Address (or its alias) owning the objects
        #[clap(name = "owner_address")]
        #[arg(value_parser)]
        address: Option<KeyIdentity>,
    },

    /// Merge two coin objects into one coin
    MergeCoin {
        /// The address of the coin to merge into.
        #[clap(long)]
        primary_coin: ObjectID,
        /// The address of the coin to be merged.
        #[clap(long)]
        coin_to_merge: ObjectID,

        #[clap(flatten)]
        payment: PaymentArgs,

        #[clap(flatten)]
        gas_data: GasDataArgs,

        #[clap(flatten)]
        processing: TxProcessingArgs,
    },

    /// Generate new address and keypair with keypair scheme flag {ed25519 | secp256k1 | secp256r1}
    /// with optional derivation path, default to m/44'/784'/0'/0'/0' for ed25519 or
    /// m/54'/784'/0'/0/0 for secp256k1 or m/74'/784'/0'/0/0 for secp256r1. Word length can be
    /// { word12 | word15 | word18 | word21 | word24} default to word12 if not specified.
    #[clap(name = "new-address")]
    NewAddress {
        key_scheme: SignatureScheme,
        /// The alias must start with a letter and can contain only letters, digits, hyphens (-), or underscores (_).
        alias: Option<String>,
        word_length: Option<String>,
        derivation_path: Option<DerivationPath>,
    },

    /// Add new Sui environment.
    #[clap(name = "new-env")]
    NewEnv {
        #[clap(long)]
        alias: String,
        #[clap(long, value_hint = ValueHint::Url)]
        rpc: String,
        #[clap(long, value_hint = ValueHint::Url)]
        ws: Option<String>,
        #[clap(long, help = "Basic auth in the format of username:password")]
        basic_auth: Option<String>,
    },

    /// Get object info
    #[clap(name = "object")]
    Object {
        /// Object ID of the object to fetch
        #[clap(name = "object_id")]
        id: ObjectID,

        /// Return the bcs serialized version of the object
        #[clap(long)]
        bcs: bool,
    },
    /// Obtain all objects owned by the address. It also accepts an address by its alias.
    #[clap(name = "objects")]
    Objects {
        /// Address owning the object. If no address is provided, it will show all
        /// objects owned by `sui client active-address`.
        #[clap(name = "owner_address")]
        address: Option<KeyIdentity>,
    },

    /// Transfer object to party ownership
    #[clap(name = "party-transfer")]
    PartyTransfer {
        /// Recipient address (or its alias if it's an address in the keystore)
        #[clap(long)]
        to: KeyIdentity,

        /// ID of the object to transfer
        #[clap(long)]
        object_id: ObjectID,

        #[clap(flatten)]
        payment: PaymentArgs,

        #[clap(flatten)]
        gas_data: GasDataArgs,

        #[clap(flatten)]
        processing: TxProcessingArgs,
    },

    /// Pay coins to recipients following specified amounts, with input coins.
    /// Length of recipients must be the same as that of amounts.
    #[clap(name = "pay")]
    Pay {
        /// The input coins to be used for pay recipients, following the specified amounts.
        #[clap(long, num_args(1..))]
        input_coins: Vec<ObjectID>,

        /// The recipient addresses, must be of same length as amounts.
        /// Aliases of addresses are also accepted as input.
        #[clap(long, num_args(1..))]
        recipients: Vec<KeyIdentity>,

        /// The amounts to be paid, following the order of recipients.
        #[clap(long, num_args(1..))]
        amounts: Vec<u64>,

        #[clap(flatten)]
        payment: PaymentArgs,

        #[clap(flatten)]
        gas_data: GasDataArgs,

        #[clap(flatten)]
        processing: TxProcessingArgs,
    },

    /// Pay all residual SUI coins to the recipient with input coins, after deducting the gas cost.
    /// The input coins also include the coin for gas payment, so no extra gas coin is required.
    PayAllSui {
        /// The input coins to be used for pay recipients, including the gas coin.
        #[clap(long, num_args(1..))]
        input_coins: Vec<ObjectID>,

        /// The recipient address (or its alias if it's an address in the keystore).
        #[clap(long)]
        recipient: KeyIdentity,

        #[clap(flatten)]
        gas_data: GasDataArgs,

        #[clap(flatten)]
        processing: TxProcessingArgs,
    },

    /// Pay SUI coins to recipients following specified amounts, with input coins.
    /// Length of recipients must be the same as that of amounts.
    /// The input coins also include the coin for gas payment, so no extra gas coin is required.
    PaySui {
        /// The input coins to be used for pay recipients, including the gas coin.
        #[clap(long, num_args(1..))]
        input_coins: Vec<ObjectID>,

        /// The recipient addresses, must be of same length as amounts.
        /// Aliases of addresses are also accepted as input.
        #[clap(long, num_args(1..))]
        recipients: Vec<KeyIdentity>,

        /// The amounts to be paid, following the order of recipients.
        #[clap(long, num_args(1..))]
        amounts: Vec<u64>,

        #[clap(flatten)]
        gas_data: GasDataArgs,

        #[clap(flatten)]
        processing: TxProcessingArgs,
    },

    // Run a PTB from the provided args
    #[clap(name = "ptb")]
    PTB(PTB),

    /// Publish Move modules
    #[clap(name = "publish")]
    Publish(PublishArgs),

    /// Execute, dry-run, dev-inspect or otherwise inspect an already serialized transaction.
    SerializedTx {
        /// Base64-encoded BCS-serialized TransactionData.
        tx_bytes: String,

        #[clap(flatten)]
        processing: TxProcessingArgs,
    },

    /// Execute, dry-run, dev-inspect or otherwise inspect an already serialized transaction kind.
    SerializedTxKind {
        /// Base64-encoded BCS-serialized TransactionKind.
        tx_bytes: String,

        #[clap(flatten)]
        payment: PaymentArgs,

        #[clap(flatten)]
        gas_data: GasDataArgs,

        #[clap(flatten)]
        processing: TxProcessingArgs,
    },

    /// Split a coin object into multiple coins.
    #[clap(group(ArgGroup::new("split").required(true).args(&["amounts", "count"])))]
    SplitCoin {
        /// ID of the coin object to split
        #[clap(long)]
        coin_id: ObjectID,
        /// Specific amounts to split out from the coin
        #[clap(long, num_args(1..))]
        amounts: Option<Vec<u64>>,
        /// Count of equal-size coins to split into
        #[clap(long)]
        count: Option<u64>,

        #[clap(flatten)]
        payment: PaymentArgs,

        #[clap(flatten)]
        gas_data: GasDataArgs,

        #[clap(flatten)]
        processing: TxProcessingArgs,
    },

    /// Switch active address and network(e.g., devnet, local rpc server).
    #[clap(name = "switch")]
    Switch {
        /// An address to be used as the active address for subsequent
        /// commands. It accepts also the alias of the address.
        #[clap(long)]
        address: Option<KeyIdentity>,
        /// The RPC server URL (e.g., local rpc server, devnet rpc server, etc) to be
        /// used for subsequent commands.
        #[clap(long)]
        env: Option<String>,
    },

    /// Ephemeral publishing of a package.
    #[clap(name = "test-publish")]
    TestPublish(TestPublishArgs),

    /// Get the effects of executing the given transaction block
    #[clap(name = "tx-block")]
    TransactionBlock {
        /// Digest of the transaction block
        #[clap(name = "digest")]
        digest: TransactionDigest,
    },

    /// Transfer object
    #[clap(name = "transfer")]
    Transfer {
        /// Recipient address (or its alias if it's an address in the keystore)
        #[clap(long)]
        to: KeyIdentity,

        /// ID of the object to transfer
        #[clap(long)]
        object_id: ObjectID,

        #[clap(flatten)]
        payment: PaymentArgs,

        #[clap(flatten)]
        gas_data: GasDataArgs,

        #[clap(flatten)]
        processing: TxProcessingArgs,
    },

    /// Transfer SUI, and pay gas with the same SUI coin object.
    /// If amount is specified, only the amount is transferred; otherwise the entire object
    /// is transferred.
    #[clap(name = "transfer-sui")]
    TransferSui {
        /// Recipient address (or its alias if it's an address in the keystore)
        #[clap(long)]
        to: KeyIdentity,

        /// ID of the coin to transfer. This is also the gas object.
        #[clap(long)]
        sui_coin_object_id: ObjectID,

        /// The amount to transfer, if not specified, the entire coin object will be transferred.
        #[clap(long)]
        amount: Option<u64>,

        #[clap(flatten)]
        gas_data: GasDataArgs,

        #[clap(flatten)]
        processing: TxProcessingArgs,
    },

    /// Upgrade Move modules
    #[clap(name = "upgrade")]
    Upgrade {
        /// Path to directory containing a Move package
        #[clap(name = "package_path", global = true, default_value = ".")]
        package_path: PathBuf,

        /// ID of the upgrade capability for the package being upgraded.
        #[clap(long, short = 'c')]
        upgrade_capability: Option<ObjectID>,

        /// Package build options
        #[clap(flatten)]
        build_config: MoveBuildConfig,

        /// Verify package compatibility locally before publishing.
        #[clap(long)]
        verify_compatibility: bool,

        /// Upgrade the package without checking whether dependency source code compiles to the on-chain
        /// bytecode
        #[clap(long)]
        skip_dependency_verification: bool,

        /// Check that the dependency source code compiles to the on-chain bytecode before
        /// upgrading the package (currently the default behavior)
        #[clap(long, conflicts_with = "skip_dependency_verification")]
        verify_deps: bool,

        /// Also publish transitive dependencies that have not already been published.
        #[clap(long)]
        with_unpublished_dependencies: bool,

        #[clap(flatten)]
        payment: PaymentArgs,

        #[clap(flatten)]
        gas_data: GasDataArgs,

        #[clap(flatten)]
        processing: TxProcessingArgs,
    },

    /// Run the bytecode verifier on the package
    #[clap(name = "verify-bytecode-meter")]
    VerifyBytecodeMeter {
        /// Path to directory containing a Move package, (defaults to the current directory)
        #[clap(name = "package", long, global = true)]
        package_path: Option<PathBuf>,

        /// Protocol version to use for the bytecode verifier (defaults to the latest protocol
        /// version)
        #[clap(name = "protocol-version", long)]
        protocol_version: Option<u64>,

        /// Paths to specific pre-compiled module bytecode to verify (instead of an entire package).
        /// Multiple modules can be verified by passing multiple --module flags. They will be
        /// treated as if they were one package (subject to the overall package limit).
        #[clap(name = "module", long, action = clap::ArgAction::Append, global = true)]
        module_paths: Vec<PathBuf>,

        /// Package build options
        #[clap(flatten)]
        build_config: MoveBuildConfig,
    },

    /// Verify local Move packages against on-chain packages, and optionally their dependencies.
    #[clap(name = "verify-source")]
    VerifySource {
        /// Path to directory containing a Move package
        #[clap(name = "package_path", global = true, default_value = ".")]
        package_path: PathBuf,

        /// Package build options
        #[clap(flatten)]
        build_config: MoveBuildConfig,

        /// Verify on-chain dependencies.
        #[clap(long)]
        verify_deps: bool,

        /// Don't verify source (only valid if --verify-deps is enabled).
        #[clap(long)]
        skip_source: bool,

        /// If specified, override the addresses for the package's own modules with this address.
        /// Only works for unpublished modules (whose addresses are currently 0x0).
        #[clap(long)]
        address_override: Option<ObjectID>,
    },

    /// Remove an existing address by its alias or hexadecimal string.
    #[clap(name = "remove-address")]
    RemoveAddress { alias_or_address: String },

    /// Replay a given transaction to view transaction effects (deprecated; use `sui replay` instead)
    #[clap(name = "replay-transaction")]
    ReplayTransaction {},

    /// Replay transactions listed in a file (deprecated; use `sui replay` instead)
    #[clap(name = "replay-batch")]
    ReplayBatch {},

    /// Replay all transactions in a range of checkpoints (deprecated; use `sui replay` instead)
    #[clap(name = "replay-checkpoint")]
    ReplayCheckpoints {},
}

/// Arguments related to providing coins for gas payment
#[derive(Args, Debug, Default)]
pub struct PaymentArgs {
    /// IDs of gas objects to be used for gas payment. If none are provided, coins are selected
    /// automatically to cover the gas budget.
    #[clap(long, num_args(1..))]
    pub gas: Vec<ObjectID>,
}

/// Arguments related to setting gas data, apart from payment coins.
#[derive(Args, Debug, Default)]
pub struct GasDataArgs {
    /// An optional gas budget for this transaction (in MIST). If gas budget is not provided, the
    /// tool will first perform a dry run to estimate the gas cost, and then it will execute the
    /// transaction. Please note that this incurs a small cost in performance due to the additional
    /// dry run call.
    #[arg(long)]
    pub gas_budget: Option<u64>,
    /// An optional gas price for this transaction (in MIST). If gas price is not provided, the
    /// tool will use the current reference gas price from RPC.
    ///
    /// Transactions with a gas price lower than the reference will not be signed by enough
    /// validators to execute. Transactions accessing congested shared objects are prioritized by
    /// gas price, so setting a higher gas price higher than the reference can ensure the
    /// transaction accesses the shared object sooner.
    #[arg(long)]
    pub gas_price: Option<u64>,
    /// An optional field to specify a gas sponsor address. If provided, the gas owner is set to
    /// this address, rather than the transaction's sender.
    ///
    /// Note that if the CLI does not have access to the sponsor's keys, it will not be able to
    /// sign and execute transactions that have a sponsor set.
    #[arg(long)]
    pub gas_sponsor: Option<SuiAddress>,
}

/// Arguments related to what to do to a transaction after it has been built.
#[derive(Args, Debug, Default)]
pub struct TxProcessingArgs {
    /// Compute the transaction digest and print it out, but do not execute the transaction.
    #[arg(long)]
    pub tx_digest: bool,
    /// Perform a dry run of the transaction, without executing it.
    #[arg(long)]
    pub dry_run: bool,
    /// Perform a dev inspect
    #[arg(long)]
    pub dev_inspect: bool,
    /// Instead of executing the transaction, serialize the bcs bytes of the unsigned transaction data
    /// (TransactionData) using base64 encoding, and print out the string <TX_BYTES>. The string can
    /// be used to execute transaction with `sui client execute-signed-tx --tx-bytes <TX_BYTES>`.
    #[arg(long)]
    pub serialize_unsigned_transaction: bool,
    /// Instead of executing the transaction, serialize the bcs bytes of the signed transaction data
    /// (SenderSignedData) using base64 encoding, and print out the string <SIGNED_TX_BYTES>. The
    /// string can be used to execute transaction with
    /// `sui client execute-combined-signed-tx --signed-tx-bytes <SIGNED_TX_BYTES>`.
    #[arg(long)]
    pub serialize_signed_transaction: bool,
    /// Set the transaction sender to this address. When not specified, the sender is inferred
    /// by finding the owner of the gas payment. Note that when setting this field, the
    /// transaction will fail to execute if the sender's private key is not in the keystore;
    /// similarly, it will fail when using this with `--serialize-signed-transaction` flag if the
    /// private key corresponding to this address is not in keystore.
    #[arg(long, required = false, value_parser)]
    pub sender: Option<SuiAddress>,
}

#[derive(Args, Debug, Default)]
pub struct PublishArgs {
    /// Path to directory containing a Move package
    #[clap(name = "package_path", global = true, default_value = ".")]
    pub package_path: PathBuf,

    /// Package build options
    #[clap(flatten)]
    pub build_config: MoveBuildConfig,

    /// Publish the package without checking whether dependency source code compiles to the
    /// on-chain bytecode
    #[clap(long)]
    pub skip_dependency_verification: bool,

    /// Check that the dependency source code compiles to the on-chain bytecode before
    /// publishing the package (currently the default behavior)
    #[clap(long, conflicts_with = "skip_dependency_verification")]
    pub verify_deps: bool,

    /// Also publish transitive dependencies that have not already been published.
    #[clap(long)]
    pub with_unpublished_dependencies: bool,

    #[clap(flatten)]
    pub payment: PaymentArgs,

    #[clap(flatten)]
    pub gas_data: GasDataArgs,

    #[clap(flatten)]
    pub processing: TxProcessingArgs,
}

#[derive(Args, Debug, Default)]
pub struct TestPublishArgs {
    #[clap(flatten)]
    pub publish_args: PublishArgs,
    /// The build environment
    #[clap(long)]
    pub build_env: Option<String>,
    /// Path to publication file
    #[clap(long)]
    pub pubfile_path: Option<PathBuf>,
}

#[derive(serde::Deserialize, Debug)]
struct FaucetResponse {
    error: Option<String>,
}

impl SuiClientCommands {
    pub async fn execute(
        self,
        context: &mut WalletContext,
    ) -> Result<SuiClientCommandResult, anyhow::Error> {
        let ret = match self {
            SuiClientCommands::ReplayTransaction {} => {
                eprintln!("This command is deprecated. Use `sui replay` instead.");
                SuiClientCommandResult::NoOutput
            }
            SuiClientCommands::ReplayBatch {} => {
                eprintln!("This command is deprecated. Use `sui replay` instead.");
                SuiClientCommandResult::NoOutput
            }
            SuiClientCommands::ReplayCheckpoints {} => {
                eprintln!("This command is deprecated. Use `sui replay` instead.");
                SuiClientCommandResult::NoOutput
            }
            SuiClientCommands::Addresses { sort_by_alias } => {
                let active_address = context.active_address()?;
                let mut addresses: Vec<(String, SuiAddress)> = context
                    .config
                    .keystore
                    .addresses_with_alias()
                    .into_iter()
                    .map(|(address, alias)| (alias.alias.to_string(), *address))
                    .collect();
                if sort_by_alias {
                    addresses.sort();
                }

                let output = AddressesOutput {
                    active_address,
                    addresses,
                };
                SuiClientCommandResult::Addresses(output)
            }
            SuiClientCommands::Balance {
                address,
                coin_type,
                with_coins,
            } => {
                let address = context.get_identity_address(address)?;
                let client = context.get_client().await?;

                let mut objects: Vec<Coin> = Vec::new();
                let mut cursor = None;
                loop {
                    let response = match coin_type {
                        Some(ref coin_type) => {
                            client
                                .coin_read_api()
                                .get_coins(address, Some(coin_type.clone()), cursor, None)
                                .await?
                        }
                        None => {
                            client
                                .coin_read_api()
                                .get_all_coins(address, cursor, None)
                                .await?
                        }
                    };

                    objects.extend(response.data);

                    if response.has_next_page {
                        cursor = response.next_cursor;
                    } else {
                        break;
                    }
                }

                fn canonicalize_type(type_: &str) -> Result<String, anyhow::Error> {
                    Ok(TypeTag::from_str(type_)
                        .context("Cannot parse coin type")?
                        .to_canonical_string(/* with_prefix */ true))
                }

                let mut coins_by_type = BTreeMap::new();
                for c in objects {
                    let coins = match coins_by_type.entry(canonicalize_type(&c.coin_type)?) {
                        Entry::Vacant(entry) => {
                            let metadata = client
                                .coin_read_api()
                                .get_coin_metadata(c.coin_type.clone())
                                .await
                                .with_context(|| {
                                    format!(
                                        "Cannot fetch the coin metadata for coin {}",
                                        c.coin_type
                                    )
                                })?;

                            &mut entry.insert((metadata, vec![])).1
                        }
                        Entry::Occupied(entry) => &mut entry.into_mut().1,
                    };

                    coins.push(c);
                }
                let sui_type_tag = canonicalize_type(SUI_COIN_TYPE)?;

                // show SUI first
                let ordered_coins_sui_first = coins_by_type
                    .remove(&sui_type_tag)
                    .into_iter()
                    .chain(coins_by_type.into_values())
                    .collect();

                SuiClientCommandResult::Balance(ordered_coins_sui_first, with_coins)
            }

            SuiClientCommands::DynamicFieldQuery { id, cursor, limit } => {
                let client = context.get_client().await?;
                let df_read = client
                    .read_api()
                    .get_dynamic_fields(id, cursor, Some(limit))
                    .await?;
                SuiClientCommandResult::DynamicFieldQuery(df_read)
            }

            SuiClientCommands::Upgrade {
                package_path,
                upgrade_capability,
                mut build_config,
                skip_dependency_verification,
                verify_deps,
                verify_compatibility,
                with_unpublished_dependencies,
                payment,
                gas_data,
                processing,
            } => {
                let sender = context.infer_sender(&payment.gas).await?;
                let client = context.get_client().await?;
                let read_api = client.read_api();
                let chain_id = read_api.get_chain_identifier().await?;

                // For upgrade, we want to force the root package to have `0x0` as its address
                build_config.root_as_zero = true;

                check_protocol_version_and_warn(read_api).await?;
                let package_path = package_path.canonicalize().map_err(|e| {
                    SuiErrorKind::ModulePublishFailure {
                        error: format!("Failed to canonicalize package path: {}", e),
                    }
                })?;
                let active_env = context.get_active_env()?.alias.clone();

                let mut root_pkg = load_root_pkg_for_publish_upgrade(
                    &chain_id,
                    active_env,
                    &build_config,
                    &package_path,
                )
                .await?;

                let verify =
                    check_dep_verification_flags(skip_dependency_verification, verify_deps)?;

                let upgrade_cap = if let Some(ref upgrade_cap) = upgrade_capability {
                    upgrade_cap
                } else {
                    &root_pkg.publication().as_ref().ok_or_else(|| {
                        anyhow!("Cannot determine the publication information. Please pass the upgrade cap with `-c <UPGRADE_CAP>`.")
                    })?
                    .metadata.upgrade_capability.ok_or_else(|| {
                        anyhow!("No upgrade capability found in the published data. Please pass the upgrade cap with `-c <UPGRADE_CAP>`.")
                    })?
                };

                // TODO: pkg-alt we should read upgrade cap from published file, but the question
                // is how do we migrate? During migration we might want to try to find the upgrade
                // cap?
                let upgrade_result = upgrade_package(
                    read_api,
                    &root_pkg,
                    build_config.clone(),
                    &package_path,
                    *upgrade_cap,
                    with_unpublished_dependencies,
                    !verify,
                )
                .await;

                let (upgrade_policy, compiled_package) =
                    upgrade_result.map_err(|e| anyhow!("{e}"))?;

                let compiled_modules =
                    compiled_package.get_package_bytes(with_unpublished_dependencies);
                let package_id = compiled_package.published_at.ok_or_else(|| {
                    anyhow::anyhow!("Cannot upgrade package without having a published id ")
                })?;
                let package_digest =
                    compiled_package.get_package_digest(with_unpublished_dependencies);
                let dep_ids = compiled_package.get_published_dependencies_ids();

                if verify_compatibility {
                    let protocol_version =
                        read_api.get_protocol_config(None).await?.protocol_version;

                    ensure!(
                        ProtocolVersion::MAX >= protocol_version,
                        "On-chain protocol version ({}) is ahead of the latest \
                        known version ({}) in the CLI. Please update the CLI to the latest version \
                        if you want to use --verify-compatibility flag",
                        protocol_version.as_u64(),
                        ProtocolVersion::MAX.as_u64()
                    );

                    let chain_id = read_api.get_chain_identifier().await.ok();
                    let protocol_config = ProtocolConfig::get_for_version(
                        protocol_version,
                        match chain_id
                            .as_ref()
                            .and_then(ChainIdentifier::from_chain_short_id)
                        {
                            Some(chain_id) => chain_id.chain(),
                            None => Chain::Unknown,
                        },
                    );
                    check_compatibility(
                        read_api,
                        package_id,
                        compiled_package,
                        package_path.clone(),
                        upgrade_policy,
                        protocol_config,
                    )
                    .await?;
                }

                let tx_kind = client
                    .transaction_builder()
                    .upgrade_tx_kind(
                        package_id,
                        compiled_modules,
                        dep_ids,
                        *upgrade_cap,
                        upgrade_policy,
                        package_digest.to_vec(),
                    )
                    .await?;

                let gas_payment = client
                    .transaction_builder()
                    .input_refs(&payment.gas)
                    .await?;

                let result = dry_run_or_execute_or_serialize(
                    sender,
                    tx_kind,
                    context,
                    gas_payment,
                    gas_data,
                    processing,
                )
                .await?;

<<<<<<< HEAD
                let response = if let SuiClientCommandResult::TransactionBlock(ref tx) = result {
                    tx
                } else {
                    bail!("Error")
=======
                if let SuiClientCommandResult::TransactionBlock(ref response) = result
                    && let Err(e) = sui_package_management::update_lock_file(
                        context,
                        LockCommand::Upgrade,
                        build_config.install_dir,
                        build_config.lock_file,
                        response,
                    )
                    .await
                {
                    eprintln!(
                        "{} {e}",
                        "Warning: Issue while updating `Move.lock` for published package."
                            .bold()
                            .yellow()
                    )
>>>>>>> 06cef8f2
                };

                let publish_data = update_publication(
                    &chain_id,
                    LockCommand::Upgrade,
                    response,
                    &build_config,
                    root_pkg.publication().cloned().as_mut(),
                )?;
                root_pkg.write_publish_data(publish_data)?;

                result
            }
            SuiClientCommands::Publish(args) => {
                if args.build_config.test_mode {
                    return Err(SuiErrorKind::ModulePublishFailure {
                        error:
                            "The `publish` subcommand should not be used with the `--test` flag\n\
                            \n\
                            Code in published packages must not depend on test code.\n\
                            In order to fix this and publish the package without `--test`, \
                            remove any non-test dependencies on test-only code.\n\
                            You can ensure all test-only dependencies have been removed by \
                            compiling the package normally with `sui move build`."
                                .to_string(),
                    }
                    .into());
                }

                let client = context.get_client().await?;
                let read_api = client.read_api();
                let chain_id = read_api.get_chain_identifier().await?;
                let active_env = context.get_active_env()?;
                let mut root_package = load_root_pkg_for_publish_upgrade(
                    &chain_id,
                    active_env.alias.clone(),
                    &args.build_config,
                    args.package_path.as_path(),
                )
                .await?;

                publish_command(args, &mut root_package, context).await?
            }

            SuiClientCommands::TestPublish(args) => {
                if args.publish_args.build_config.test_mode {
                    return Err(SuiErrorKind::ModulePublishFailure {
                        error:
                            "The `publish` subcommand should not be used with the `--test` flag\n\
                            \n\
                            Code in published packages must not depend on test code.\n\
                            In order to fix this and publish the package without `--test`, \
                            remove any non-test dependencies on test-only code.\n\
                            You can ensure all test-only dependencies have been removed by \
                            compiling the package normally with `sui move build`."
                                .to_string(),
                    }
                    .into());
                }

                let client = context.get_client().await?;
                let read_api = client.read_api();
                let chain_id = read_api.get_chain_identifier().await?;
                let active_env = context.get_active_env()?;
                let mut root_package = load_root_pkg_for_test_publish(
                    args.publish_args.package_path.as_path(),
                    active_env.alias.clone(),
                    chain_id,
                    args.build_env,
                    args.pubfile_path,
                    args.publish_args.build_config.mode_set(),
                )
                .await?;

<<<<<<< HEAD
                publish_command(args.publish_args, &mut root_package, context).await?
=======
                if let SuiClientCommandResult::TransactionBlock(ref response) = result
                    && let Err(e) = sui_package_management::update_lock_file(
                        context,
                        LockCommand::Publish,
                        build_config.install_dir,
                        build_config.lock_file,
                        response,
                    )
                    .await
                {
                    eprintln!(
                        "{} {e}",
                        "Warning: Issue while updating `Move.lock` for published package."
                            .bold()
                            .yellow()
                    )
                };
                result
>>>>>>> 06cef8f2
            }

            SuiClientCommands::VerifyBytecodeMeter {
                protocol_version,
                module_paths,
                package_path,
                build_config,
            } => {
                let client = context.get_client().await?;
                let read_api = client.read_api();
                let protocol_version =
                    protocol_version.map_or(ProtocolVersion::MAX, ProtocolVersion::new);
                let protocol_config =
                    ProtocolConfig::get_for_version(protocol_version, Chain::Unknown);

                let registry = &Registry::new();
                let bytecode_verifier_metrics = Arc::new(BytecodeVerifierMetrics::new(registry));

                let (pkg_name, modules) = match (module_paths, package_path) {
                    (paths, Some(_)) if !paths.is_empty() => {
                        bail!("Cannot specify both a module path and a package path")
                    }

                    (paths, None) if !paths.is_empty() => {
                        let mut modules = Vec::with_capacity(paths.len());
                        for path in paths {
                            let module_bytes =
                                fs::read(path).context("Failed to read module file")?;
                            let module = CompiledModule::deserialize_with_defaults(&module_bytes)
                                .context("Failed to deserialize module")?;
                            modules.push(module);
                        }
                        ("<unknown>".to_string(), modules)
                    }

                    (_, package_path) => {
                        let package_path = package_path.unwrap_or_else(|| PathBuf::from("."));
                        let package =
                            compile_package_simple(read_api, build_config, &package_path, None)
                                .await?;
                        let name = package
                            .package
                            .compiled_package_info
                            .package_name
                            .to_string();
                        (name, package.get_modules().cloned().collect())
                    }
                };

                let signing_limits = Some(VerifierSigningConfig::default().limits_for_signing());
                let mut verifier = sui_execution::verifier(
                    &protocol_config,
                    signing_limits,
                    &bytecode_verifier_metrics,
                );

                println!(
                    "Running bytecode verifier for {} module{}",
                    modules.len(),
                    if modules.len() != 1 { "s" } else { "" },
                );

                let mut meter = AccumulatingMeter::new();
                verifier.meter_compiled_modules(&protocol_config, &modules, &mut meter)?;

                let mut used_ticks = meter.accumulator(Scope::Package).clone();
                used_ticks.name = pkg_name;

                let meter_config = VerifierSigningConfig::default().meter_config_for_signing();

                let exceeded = matches!(
                    meter_config.max_per_pkg_meter_units,
                    Some(allowed_ticks) if allowed_ticks < used_ticks.max_ticks(Scope::Package)
                ) || matches!(
                    meter_config.max_per_mod_meter_units,
                    Some(allowed_ticks) if allowed_ticks < used_ticks.max_ticks(Scope::Module)
                ) || matches!(
                    meter_config.max_per_fun_meter_units,
                    Some(allowed_ticks) if allowed_ticks < used_ticks.max_ticks(Scope::Function)
                );

                SuiClientCommandResult::VerifyBytecodeMeter {
                    success: !exceeded,
                    max_package_ticks: meter_config.max_per_pkg_meter_units,
                    max_module_ticks: meter_config.max_per_mod_meter_units,
                    max_function_ticks: meter_config.max_per_fun_meter_units,
                    used_ticks,
                }
            }

            SuiClientCommands::Object { id, bcs } => {
                // Fetch the object ref
                let client = context.get_client().await?;
                if !bcs {
                    let object_read = client
                        .read_api()
                        .get_object_with_options(id, SuiObjectDataOptions::full_content())
                        .await?;
                    SuiClientCommandResult::Object(object_read)
                } else {
                    let raw_object_read = client
                        .read_api()
                        .get_object_with_options(id, SuiObjectDataOptions::bcs_lossless())
                        .await?;
                    SuiClientCommandResult::RawObject(raw_object_read)
                }
            }

            SuiClientCommands::TransactionBlock { digest } => {
                let client = context.get_client().await?;
                let tx_read = client
                    .read_api()
                    .get_transaction_with_options(
                        digest,
                        SuiTransactionBlockResponseOptions {
                            show_input: true,
                            show_raw_input: false,
                            show_effects: true,
                            show_events: true,
                            show_object_changes: true,
                            show_balance_changes: false,
                            show_raw_effects: false,
                        },
                    )
                    .await?;
                SuiClientCommandResult::TransactionBlock(tx_read)
            }

            SuiClientCommands::Call {
                package,
                module,
                function,
                type_args,
                args,
                payment,
                gas_data,
                processing,
            } => {
                // Convert all numeric input to String, this will allow number input from the CLI
                // without failing SuiJSON's checks.
                let args = args
                    .into_iter()
                    .map(|value| SuiJsonValue::new(convert_number_to_string(value.to_json_value())))
                    .collect::<Result<_, _>>()?;

                let type_args = type_args
                    .into_iter()
                    .map(|arg| arg.into())
                    .collect::<Vec<_>>();

                let client = context.get_client().await?;

                let tx_kind = client
                    .transaction_builder()
                    .move_call_tx_kind(package, &module, &function, type_args, args)
                    .await?;

                let sender = context.infer_sender(&payment.gas).await?;
                let gas_payment = client
                    .transaction_builder()
                    .input_refs(&payment.gas)
                    .await?;

                dry_run_or_execute_or_serialize(
                    sender,
                    tx_kind,
                    context,
                    gas_payment,
                    gas_data,
                    processing,
                )
                .await?
            }

            SuiClientCommands::Transfer {
                to,
                object_id,
                payment,
                gas_data,
                processing,
            } => {
                let signer = context.get_object_owner(&object_id).await?;
                let to = context.get_identity_address(Some(to))?;
                let client = context.get_client().await?;

                let tx_kind = client
                    .transaction_builder()
                    .transfer_object_tx_kind(object_id, to)
                    .await?;

                let gas_payment = client
                    .transaction_builder()
                    .input_refs(&payment.gas)
                    .await?;

                dry_run_or_execute_or_serialize(
                    signer,
                    tx_kind,
                    context,
                    gas_payment,
                    gas_data,
                    processing,
                )
                .await?
            }

            SuiClientCommands::TransferSui {
                to,
                sui_coin_object_id: object_id,
                amount,
                gas_data,
                processing,
            } => {
                let signer = context.get_object_owner(&object_id).await?;
                let to = context.get_identity_address(Some(to))?;
                let client = context.get_client().await?;

                let tx_kind = client
                    .transaction_builder()
                    .transfer_sui_tx_kind(to, amount);

                let gas_payment = client
                    .transaction_builder()
                    .input_refs(&[object_id])
                    .await?;

                dry_run_or_execute_or_serialize(
                    signer,
                    tx_kind,
                    context,
                    gas_payment,
                    gas_data,
                    processing,
                )
                .await?
            }

            SuiClientCommands::Pay {
                input_coins,
                recipients,
                amounts,
                payment,
                gas_data,
                processing,
            } => {
                ensure!(
                    !input_coins.is_empty(),
                    "Pay transaction requires a non-empty list of input coins"
                );
                ensure!(
                    !recipients.is_empty(),
                    "Pay transaction requires a non-empty list of recipient addresses"
                );
                ensure!(
                    recipients.len() == amounts.len(),
                    format!(
                        "Found {:?} recipient addresses, but {:?} recipient amounts",
                        recipients.len(),
                        amounts.len()
                    ),
                );
                let recipients = recipients
                    .into_iter()
                    .map(|x| context.get_identity_address(Some(x)))
                    .collect::<Result<Vec<SuiAddress>, anyhow::Error>>()
                    .map_err(|e| anyhow!("{e}"))?;
                let signer = context.get_object_owner(&input_coins[0]).await?;
                let client = context.get_client().await?;
                let tx_kind = client
                    .transaction_builder()
                    .pay_tx_kind(input_coins.clone(), recipients.clone(), amounts.clone())
                    .await?;

                ensure!(
                    !payment.gas.iter().any(|gas| input_coins.contains(gas)),
                    "Gas coin is in input coins of Pay transaction, use PaySui transaction instead!"
                );

                let gas_payment = client
                    .transaction_builder()
                    .input_refs(&payment.gas)
                    .await?;

                dry_run_or_execute_or_serialize(
                    signer,
                    tx_kind,
                    context,
                    gas_payment,
                    gas_data,
                    processing,
                )
                .await?
            }

            SuiClientCommands::PaySui {
                input_coins,
                recipients,
                amounts,
                gas_data,
                processing,
            } => {
                ensure!(
                    !input_coins.is_empty(),
                    "PaySui transaction requires a non-empty list of input coins"
                );
                ensure!(
                    !recipients.is_empty(),
                    "PaySui transaction requires a non-empty list of recipient addresses"
                );
                ensure!(
                    recipients.len() == amounts.len(),
                    format!(
                        "Found {:?} recipient addresses, but {:?} recipient amounts",
                        recipients.len(),
                        amounts.len()
                    ),
                );
                let recipients = recipients
                    .into_iter()
                    .map(|x| context.get_identity_address(Some(x)))
                    .collect::<Result<Vec<SuiAddress>, anyhow::Error>>()
                    .map_err(|e| anyhow!("{e}"))?;
                let signer = context.get_object_owner(&input_coins[0]).await?;
                let client = context.get_client().await?;

                let tx_kind = client
                    .transaction_builder()
                    .pay_sui_tx_kind(recipients, amounts)?;

                let gas_payment = client
                    .transaction_builder()
                    .input_refs(&input_coins)
                    .await?;

                dry_run_or_execute_or_serialize(
                    signer,
                    tx_kind,
                    context,
                    gas_payment,
                    gas_data,
                    processing,
                )
                .await?
            }

            SuiClientCommands::PayAllSui {
                input_coins,
                recipient,
                gas_data,
                processing,
            } => {
                ensure!(
                    !input_coins.is_empty(),
                    "PayAllSui transaction requires a non-empty list of input coins"
                );
                let recipient = context.get_identity_address(Some(recipient))?;
                let signer = context.get_object_owner(&input_coins[0]).await?;
                let client = context.get_client().await?;

                let tx_kind = client.transaction_builder().pay_all_sui_tx_kind(recipient);
                let gas_payment = client
                    .transaction_builder()
                    .input_refs(&input_coins)
                    .await?;

                dry_run_or_execute_or_serialize(
                    signer,
                    tx_kind,
                    context,
                    gas_payment,
                    gas_data,
                    processing,
                )
                .await?
            }

            SuiClientCommands::Objects { address } => {
                let address = context.get_identity_address(address)?;
                let client = context.get_client().await?;
                let mut objects: Vec<SuiObjectResponse> = Vec::new();
                let mut cursor = None;
                loop {
                    let response = client
                        .read_api()
                        .get_owned_objects(
                            address,
                            Some(SuiObjectResponseQuery::new_with_options(
                                SuiObjectDataOptions::full_content(),
                            )),
                            cursor,
                            None,
                        )
                        .await?;
                    objects.extend(response.data);

                    if response.has_next_page {
                        cursor = response.next_cursor;
                    } else {
                        break;
                    }
                }
                SuiClientCommandResult::Objects(objects)
            }

            SuiClientCommands::NewAddress {
                key_scheme,
                alias,
                derivation_path,
                word_length,
            } => {
                let (address, keypair, scheme, phrase) =
                    key_derive::generate_new_key(key_scheme, derivation_path, word_length)
                        .map_err(|e| anyhow!("Failed to generate new key: {}", e))?;
                context
                    .config
                    .keystore
                    .import(alias.clone(), keypair)
                    .await?;

                let alias = match alias {
                    Some(x) => x,
                    None => context.config.keystore.get_alias(&address)?,
                };

                SuiClientCommandResult::NewAddress(NewAddressOutput {
                    alias,
                    address,
                    key_scheme: scheme,
                    recovery_phrase: phrase,
                })
            }

            SuiClientCommands::RemoveAddress { alias_or_address } => {
                let identity = KeyIdentity::from_str(&alias_or_address)
                    .map_err(|e| anyhow!("Invalid address or alias: {}", e))?;
                let address: SuiAddress = context.config.keystore.get_by_identity(&identity)?;

                context.config.keystore.remove(address).await?;

                SuiClientCommandResult::RemoveAddress(RemoveAddressOutput { alias_or_address })
            }

            SuiClientCommands::Gas { address } => {
                let address = context.get_identity_address(address)?;
                let coins = context
                    .gas_objects(address)
                    .await?
                    .iter()
                    // Ok to unwrap() since `get_gas_objects` guarantees gas
                    .map(|(_val, object)| GasCoin::try_from(object).unwrap())
                    .collect();
                SuiClientCommandResult::Gas(coins)
            }
            SuiClientCommands::Faucet { address, url } => {
                let address = context.get_identity_address(address)?;
                let url = if let Some(url) = url {
                    ensure!(
                        !url.starts_with("https://faucet.testnet.sui.io"),
                        "For testnet tokens, please use the Web UI: https://faucet.sui.io/?address={address}"
                    );
                    url
                } else {
                    let active_env = context.get_active_env();

                    if let Ok(env) = active_env {
                        let network = match env.rpc.as_str() {
                            SUI_DEVNET_URL => "https://faucet.devnet.sui.io/v2/gas",
                            SUI_TESTNET_URL => {
                                bail!(
                                    "For testnet tokens, please use the Web UI: https://faucet.sui.io/?address={address}"
                                );
                            }
                            SUI_LOCAL_NETWORK_URL | SUI_LOCAL_NETWORK_URL_0 => {
                                "http://127.0.0.1:9123/v2/gas"
                            }
                            _ => bail!(
                                "Cannot recognize the active network. Please provide the gas faucet full URL."
                            ),
                        };
                        network.to_string()
                    } else {
                        bail!("No URL for faucet was provided and there is no active network.")
                    }
                };
                request_tokens_from_faucet(address, url).await?;
                SuiClientCommandResult::NoOutput
            }
            SuiClientCommands::ChainIdentifier => {
                let ci = context
                    .get_client()
                    .await?
                    .read_api()
                    .get_chain_identifier()
                    .await?;
                SuiClientCommandResult::ChainIdentifier(ci)
            }
            SuiClientCommands::SplitCoin {
                coin_id,
                amounts,
                count,
                payment,
                gas_data,
                processing,
            } => {
                match (amounts.as_ref(), count) {
                    (None, None) => bail!("You must use one of amounts or count options."),
                    (Some(_), Some(_)) => bail!("Cannot specify both amounts and count."),
                    (None, Some(0)) => bail!("Coin split count must be greater than 0"),
                    _ => { /*no_op*/ }
                }

                let client = context.get_client().await?;
                let signer = context.get_object_owner(&coin_id).await?;

                let tx_kind = client
                    .transaction_builder()
                    .split_coin_tx_kind(coin_id, amounts, count)
                    .await?;

                let gas_payment = client
                    .transaction_builder()
                    .input_refs(&payment.gas)
                    .await?;

                dry_run_or_execute_or_serialize(
                    signer,
                    tx_kind,
                    context,
                    gas_payment,
                    gas_data,
                    processing,
                )
                .await?
            }
            SuiClientCommands::MergeCoin {
                primary_coin,
                coin_to_merge,
                payment,
                gas_data,
                processing,
            } => {
                let client = context.get_client().await?;
                let signer = context.get_object_owner(&primary_coin).await?;

                let tx_kind = client
                    .transaction_builder()
                    .merge_coins_tx_kind(primary_coin, coin_to_merge)
                    .await?;

                let gas_payment = client
                    .transaction_builder()
                    .input_refs(&payment.gas)
                    .await?;

                dry_run_or_execute_or_serialize(
                    signer,
                    tx_kind,
                    context,
                    gas_payment,
                    gas_data,
                    processing,
                )
                .await?
            }
            SuiClientCommands::SerializedTx {
                tx_bytes,
                processing,
            } => {
                let Ok(bytes) = Base64::decode(&tx_bytes) else {
                    bail!("Invalid Base64 encoding");
                };

                let Ok(tx_data): Result<TransactionData, _> = bcs::from_bytes(&bytes) else {
                    bail!("Failed to parse --tx-bytes as TransactionData");
                };

                let sender = tx_data.sender();
                let gas_payment = tx_data.gas().to_owned();
                let gas_data = GasDataArgs {
                    gas_budget: Some(tx_data.gas_budget()),
                    gas_price: Some(tx_data.gas_price()),
                    gas_sponsor: Some(tx_data.gas_owner()),
                };
                let tx_kind = tx_data.into_kind();

                dry_run_or_execute_or_serialize(
                    sender,
                    tx_kind,
                    context,
                    gas_payment,
                    gas_data,
                    processing,
                )
                .await?
            }
            SuiClientCommands::SerializedTxKind {
                tx_bytes,
                payment,
                gas_data,
                processing,
            } => {
                let Ok(bytes) = Base64::decode(&tx_bytes) else {
                    bail!("Invalid Base64 encoding");
                };

                let Ok(tx_kind): Result<TransactionKind, _> = bcs::from_bytes(&bytes) else {
                    bail!("Failed to parse --tx-bytes as TransactionKind");
                };

                let client = context.get_client().await?;
                let sender = context.infer_sender(&payment.gas).await?;
                let gas_payment = client
                    .transaction_builder()
                    .input_refs(&payment.gas)
                    .await?;

                dry_run_or_execute_or_serialize(
                    sender,
                    tx_kind,
                    context,
                    gas_payment,
                    gas_data,
                    processing,
                )
                .await?
            }
            SuiClientCommands::Switch { address, env } => {
                let mut addr = None;

                if address.is_none() && env.is_none() {
                    return Err(anyhow!(
                        "No address, an alias, or env specified. Please specify one."
                    ));
                }

                if let Some(address) = address {
                    let address = context.get_identity_address(Some(address))?;
                    if !context.config.keystore.addresses().contains(&address) {
                        return Err(anyhow!("Address {} not managed by wallet", address));
                    }
                    context.config.active_address = Some(address);
                    addr = Some(address.to_string());
                }

                if let Some(ref env) = env {
                    Self::switch_env(&mut context.config, env)?;
                }
                context.config.save()?;
                SuiClientCommandResult::Switch(SwitchResponse { address: addr, env })
            }
            SuiClientCommands::ActiveAddress => {
                SuiClientCommandResult::ActiveAddress(context.active_address().ok())
            }

            SuiClientCommands::ExecuteSignedTx {
                tx_bytes,
                signatures,
            } => {
                let data = bcs::from_bytes(
                    &Base64::try_from(tx_bytes)
                    .map_err(|_| anyhow!("Invalid Base64 encoding"))?
                    .to_vec()
                    .map_err(|_| anyhow!("Invalid Base64 encoding"))?
                ).map_err(|_| anyhow!("Failed to parse tx bytes, check if it matches the output of sui client commands with --serialize-unsigned-transaction"))?;

                let mut sigs = Vec::new();
                for sig in signatures {
                    sigs.push(
                        GenericSignature::from_bytes(
                            &Base64::try_from(sig)
                                .map_err(|_| anyhow!("Invalid Base64 encoding"))?
                                .to_vec()
                                .map_err(|e| anyhow!(e))?,
                        )
                        .map_err(|_| anyhow!("Invalid generic signature"))?,
                    );
                }
                let transaction = Transaction::from_generic_sig_data(data, sigs);

                let response = context.execute_transaction_may_fail(transaction).await?;
                SuiClientCommandResult::TransactionBlock(response)
            }
            SuiClientCommands::ExecuteCombinedSignedTx { signed_tx_bytes } => {
                let data: SenderSignedData = bcs::from_bytes(
                    &Base64::try_from(signed_tx_bytes)
                        .map_err(|_| anyhow!("Invalid Base64 encoding"))?
                        .to_vec()
                        .map_err(|_| anyhow!("Invalid Base64 encoding"))?
                ).map_err(|_| anyhow!("Failed to parse SenderSignedData bytes, check if it matches the output of sui client commands with --serialize-signed-transaction"))?;
                let transaction = Envelope::<SenderSignedData, EmptySignInfo>::new(data);
                let response = context.execute_transaction_may_fail(transaction).await?;
                SuiClientCommandResult::TransactionBlock(response)
            }
            SuiClientCommands::NewEnv {
                alias,
                rpc,
                ws,
                basic_auth,
            } => {
                if context.config.envs.iter().any(|env| env.alias == alias) {
                    return Err(anyhow!(
                        "Environment config with name [{alias}] already exists."
                    ));
                }
                let env = SuiEnv {
                    alias,
                    rpc,
                    ws,
                    basic_auth,
                };

                // Check urls are valid and server is reachable
                env.create_rpc_client(None, None).await?;
                context.config.envs.push(env.clone());
                context.config.save()?;
                SuiClientCommandResult::NewEnv(env)
            }
            SuiClientCommands::ActiveEnv => SuiClientCommandResult::ActiveEnv(
                context.get_active_env().ok().map(|e| e.alias.clone()),
            ),
            SuiClientCommands::Envs => SuiClientCommandResult::Envs(
                context.config.envs.clone(),
                context.get_active_env().ok().map(|e| e.alias.clone()),
            ),
            SuiClientCommands::VerifySource {
                package_path: _,
                build_config: _,
                verify_deps: _,
                skip_source: _,
                address_override: _,
            } => {
                // let mode = match (!skip_source, verify_deps, address_override) {
                //     (false, false, _) => {
                //         bail!("Source skipped and not verifying deps: Nothing to verify.")
                //     }
                //
                //     (false, true, _) => ValidationMode::deps(),
                //     (true, false, None) => ValidationMode::root(),
                //     (true, true, None) => ValidationMode::root_and_deps(),
                //     (true, false, Some(at)) => ValidationMode::root_at(*at),
                //     (true, true, Some(at)) => ValidationMode::root_and_deps_at(*at),
                // };

                // build_config.implicit_dependencies = implicit_deps(latest_system_packages());
                // let build_config = resolve_lock_file_path(build_config, Some(&package_path))?;
                // let chain_id = context
                //     .get_client()
                //     .await?
                //     .read_api()
                //     .get_chain_identifier()
                //     .await?;
                // let compiled_package = BuildConfig {
                //     config: build_config,
                //     run_bytecode_verifier: true,
                //     print_diags_to_stderr: true,
                //     chain_id: Some(chain_id),
                // }
                // .build(&package_path)?;
                //
                // let client = context.get_client().await?;
                // BytecodeSourceVerifier::new(client.read_api())
                //     .verify(&compiled_package, mode)
                //     .await?;
                //
                SuiClientCommandResult::VerifySource
            }
            SuiClientCommands::PartyTransfer {
                to,
                object_id,
                payment,
                gas_data,
                processing,
            } => {
                let signer = context.get_object_owner(&object_id).await?;
                let to = context.get_identity_address(Some(to))?;
                let client = context.get_client().await?;
                let transaction_builder = client.transaction_builder();

                let (full_obj_ref, object_type) = transaction_builder
                    .get_full_object_ref_and_type(object_id)
                    .await?;
                let type_tag: TypeTag = match object_type {
                    ObjectType::Struct(move_obj_type) => move_obj_type.into(),
                    ObjectType::Package => return Err(anyhow!("Cannot transfer a package object")),
                };

                let mut builder = ProgrammableTransactionBuilder::new();
                let object_input = builder.obj(match full_obj_ref.0 {
                    FullObjectID::Fastpath(_) => {
                        ObjectArg::ImmOrOwnedObject(full_obj_ref.as_object_ref())
                    }
                    FullObjectID::Consensus((id, initial_shared_version)) => {
                        ObjectArg::SharedObject {
                            id,
                            initial_shared_version,
                            mutability: SharedObjectMutability::Mutable,
                        }
                    }
                })?;

                let to_arg = builder.pure(to)?;
                let party_result = builder.programmable_move_call(
                    SUI_FRAMEWORK_PACKAGE_ID,
                    Identifier::from_str("party")?,
                    Identifier::from_str("single_owner")?,
                    vec![],
                    vec![to_arg],
                );

                builder.programmable_move_call(
                    SUI_FRAMEWORK_PACKAGE_ID,
                    Identifier::from_str("transfer")?,
                    Identifier::from_str("public_party_transfer")?,
                    vec![type_tag],
                    vec![object_input, party_result],
                );

                let tx_kind = TransactionKind::programmable(builder.finish());

                let gas_payment = transaction_builder.input_refs(&payment.gas).await?;

                dry_run_or_execute_or_serialize(
                    signer,
                    tx_kind,
                    context,
                    gas_payment,
                    gas_data,
                    processing,
                )
                .await?
            }
            SuiClientCommands::PTB(ptb) => {
                ptb.execute(context).await?;
                SuiClientCommandResult::NoOutput
            }
        };
        Ok(ret.prerender_clever_errors(context).await)
    }

    pub fn switch_env(config: &mut SuiClientConfig, env: &str) -> Result<(), anyhow::Error> {
        let env = Some(env.into());
        ensure!(
            config.get_env(&env).is_some(),
            "Environment config not found for [{env:?}], add new environment config using the `sui client new-env` command."
        );
        config.active_env = env;
        Ok(())
    }
}

/// Process the `--skip-dependency-verification` and `--verify-dependencies` flags for a publish or
/// upgrade command. Prints deprecation warnings as appropriate and returns true if the
/// dependencies should be verified
fn check_dep_verification_flags(
    skip_dependency_verification: bool,
    verify_dependencies: bool,
) -> anyhow::Result<bool> {
    match (skip_dependency_verification, verify_dependencies) {
        (true, true) => bail!(
            "[error]: --skip-dependency-verification and --verify-deps are mutually exclusive"
        ),

        (false, false) => {
            eprintln!(
                "{}: Dependency sources are no longer verified automatically during publication and upgrade. \
                You can pass the `--verify-deps` option if you would like to verify them as part of publication or upgrade.",
                "[Note]".bold().yellow()
            );
            Ok(verify_dependencies)
        }

        (true, false) => {
            eprintln!(
                "{}: Dependency sources are no longer verified automatically during publication and upgrade, \
                so the `--skip-dependency-verification` flag is no longer necessary.",
                "[Warning]".bold().yellow()
            );
            Ok(verify_dependencies)
        }

        (false, true) => Ok(verify_dependencies),
    }
}

async fn compile_package_simple(
    _read_api: &ReadApi,
    _build_config: MoveBuildConfig,
    _package_path: &Path,
    _chain_id: Option<String>,
) -> Result<CompiledPackage, anyhow::Error> {
    // build_config.implicit_dependencies = implicit_deps(latest_system_packages());
    // let config = BuildConfig {
    //     config: resolve_lock_file_path(build_config, Some(package_path))?,
    //     run_bytecode_verifier: false,
    //     print_diags_to_stderr: false,
    //     chain_id: chain_id.clone(),
    // };
    // let resolution_graph = config.resolution_graph(package_path, chain_id.clone())?;
    // let mut compiled_package =
    //     build_from_resolution_graph(resolution_graph, false, false, chain_id)?;
    // pkg_tree_shake(read_api, false, &mut compiled_package).await?;
    todo!()
    // Ok(compiled_package)
}

pub(crate) async fn upgrade_package(
    read_api: &ReadApi,
    root_pkg: &RootPackage<SuiFlavor>,
    build_config: MoveBuildConfig,
    package_path: &Path,
    upgrade_capability: ObjectID,
    with_unpublished_dependencies: bool,
    _skip_dependency_verification: bool,
) -> Result<(u8, CompiledPackage), anyhow::Error> {
    let compiled_package = compile_package(
        read_api,
        root_pkg,
        build_config.clone(),
        package_path,
        with_unpublished_dependencies,
    )
    .await?;

    let resp = read_api
        .get_object_with_options(
            upgrade_capability,
            SuiObjectDataOptions::default().with_bcs().with_owner(),
        )
        .await?;

    let Some(data) = resp.data else {
        return Err(anyhow!(
            "Could not find upgrade capability at {upgrade_capability}"
        ));
    };

    let upgrade_cap: UpgradeCap = data
        .bcs
        .ok_or_else(|| anyhow!("Fetch upgrade capability object but no data was returned"))?
        .try_as_move()
        .ok_or_else(|| anyhow!("Upgrade capability is not a Move Object"))?
        .deserialize()?;
    // We keep the existing policy -- no fancy policies or changing the upgrade
    // policy at the moment. To change the policy you can call a Move function in the
    // `package` module to change this policy.
    let upgrade_policy = upgrade_cap.policy;

    Ok((upgrade_policy, compiled_package))
}

pub(crate) async fn compile_package(
    read_api: &ReadApi,
    root_pkg: &RootPackage<SuiFlavor>,
    mut build_config: MoveBuildConfig,
    package_path: &Path,
    with_unpublished_deps: bool,
) -> Result<CompiledPackage, anyhow::Error> {
    let dependency_ids = check_for_unpublished_deps(root_pkg, with_unpublished_deps)?;

    let chain_id = read_api.get_chain_identifier().await?;
    debug!("Current client has {chain_id} as chain identifier");

    debug!("Loaded package from {:?}", package_path.display());

    // This will direct the pkg-system to set all unpublished dependencies to address 0x0
    build_config.set_unpublished_deps_to_zero = with_unpublished_deps;

    let mut stdout = std::io::stdout();
    let package = move_package_alt_compilation::compile_from_root_package::<
        std::io::Stdout,
        SuiFlavor,
    >(root_pkg, &build_config, &mut stdout)
    .unwrap();

    let published_at = root_pkg
        .publication()
        .map(|p| ObjectID::from_address(p.addresses.published_at.0));

    let mut compiled_package = CompiledPackage {
        package,
        dependency_ids,
        published_at,
    };

    if compiled_package
        .get_package_bytes(with_unpublished_deps)
        .is_empty()
    {
        return Err(SuiErrorKind::ModulePublishFailure {
            error: "No modules found in the package".to_string(),
        }
        .into());
    }

    compatibility_checks(read_api, &compiled_package).await?;

    pkg_tree_shake(read_api, with_unpublished_deps, &mut compiled_package).await?;

    // TODO: pluck back in
    // if with_unpublished_dependencies {
    //     compiled_package.verify_unpublished_dependencies(&dependencies.unpublished)?;
    // }

    Ok(compiled_package)
}

/// Check for unpublished dependencies and error if any are found when the
/// `--with-unpublished-dependencies` is not set.
fn check_for_unpublished_deps(
    root_pkg: &RootPackage<SuiFlavor>,
    with_unpublished_deps: bool,
) -> anyhow::Result<PackageDependencies> {
    let package_dependencies = PackageDependencies::new(root_pkg)?;
    if !package_dependencies.unpublished.is_empty() && !with_unpublished_deps {
        bail!(
            "The package has unpublished dependencies. If you want to publish with unpublished \
        dependencies, please publish them one by one, or (not recommended) pass the \
        `--with-unpublished-dependencies` flag.\n Unpublished dependencies: {}
        ",
            package_dependencies
                .unpublished
                .into_iter()
                .map(|n| n.to_string())
                .collect::<Vec<_>>()
                .join(", ")
        );
    }

    Ok(package_dependencies)
}

async fn compatibility_checks(
    read_api: &ReadApi,
    compiled_package: &CompiledPackage,
) -> Result<(), anyhow::Error> {
    let protocol_config = read_api.get_protocol_config(None).await?;

    // Check that the package's Move version is compatible with the chain's
    if let Some(Some(SuiProtocolConfigValue::U32(min_version))) = protocol_config
        .attributes
        .get("min_move_binary_format_version")
    {
        for module in compiled_package.get_modules_and_deps() {
            if module.version() < *min_version {
                return Err(SuiErrorKind::ModulePublishFailure {
                    error: format!(
                        "Module {} has a version {} that is \
                     lower than the minimum version {min_version} supported by the chain.",
                        module.self_id(),
                        module.version(),
                    ),
                }
                .into());
            }
        }
    }

    // Check that the package's Move version is compatible with the chain's
    if let Some(Some(SuiProtocolConfigValue::U32(max_version))) =
        protocol_config.attributes.get("move_binary_format_version")
    {
        for module in compiled_package.get_modules_and_deps() {
            if module.version() > *max_version {
                let help_msg = if module.version() == 7 {
                    "This is because you used enums in your Move package but tried to publish it to \
                a chain that does not yet support enums in Move."
                } else {
                    ""
                };
                return Err(SuiErrorKind::ModulePublishFailure {
                    error: format!(
                        "Module {} has a version {} that is \
                         higher than the maximum version {max_version} supported by the chain.{help_msg}",
                        module.self_id(),
                        module.version(),
                    ),
                }
                .into());
            }
        }
    }

<<<<<<< HEAD
    if !compiled_package.is_system_package() {
        if let Some(already_published) = compiled_package.published_root_module() {
            return Err(SuiErrorKind::ModulePublishFailure {
                error: format!(
                    "Modules must all have 0x0 as their addresses. \
                 Violated by module {:?}",
                    already_published.self_id(),
                ),
            }
            .into());
=======
    if !compiled_package.is_system_package()
        && let Some(already_published) = compiled_package.published_root_module()
    {
        return Err(SuiErrorKind::ModulePublishFailure {
            error: format!(
                "Modules must all have 0x0 as their addresses. \
                     Violated by module {:?}",
                already_published.self_id(),
            ),
>>>>>>> 06cef8f2
        }
        .into());
    }

    Ok(())
}

// pub(crate) async fn compile_package_old(
//     _read_api: &ReadApi,
//     _build_config: MoveBuildConfig,
//     _package_path: &Path,
//     _with_unpublished_dependencies: bool,
//     _skip_dependency_verification: bool,
// ) -> Result<CompiledPackage, anyhow::Error> {
//     // let protocol_config = read_api.get_protocol_config(None).await?;
//
//     // build_config.implicit_dependencies =
//     //     implicit_deps_for_protocol_version(protocol_config.protocol_version)?;
//     // let config = resolve_lock_file_path(build_config, Some(package_path))?;
//     // let run_bytecode_verifier = true;
//     // let print_diags_to_stderr = true;
//     // let chain_id = read_api.get_chain_identifier().await.ok();
//     // let config = BuildConfig {
//     //     config,
//     //     run_bytecode_verifier,
//     //     print_diags_to_stderr,
//     //     chain_id: chain_id.clone(),
//     // };
//     // let resolution_graph = config.resolution_graph(package_path, chain_id.clone())?;
//     // let (_, dependencies) = gather_published_ids(&resolution_graph, chain_id.clone());
//
//     // check_conflicting_addresses(&dependencies.conflicting, false)?;
//     // check_invalid_dependencies(&dependencies.invalid)?;
//     // if !with_unpublished_dependencies {
//     //     check_unpublished_dependencies(&dependencies.unpublished)?;
//     // };
//     // let mut compiled_package = build_from_resolution_graph(
//     //     resolution_graph,
//     //     run_bytecode_verifier,
//     //     print_diags_to_stderr,
//     //     chain_id,
//     // )?;
//     //
//     // pkg_tree_shake(
//     //     read_api,
//     //     with_unpublished_dependencies,
//     //     &mut compiled_package,
//     // )
//     // .await?;
//     //
//     // let protocol_config = read_api.get_protocol_config(None).await?;
//     //
//     // // Check that the package's Move version is compatible with the chain's
//     // if let Some(Some(SuiProtocolConfigValue::U32(min_version))) = protocol_config
//     //     .attributes
//     //     .get("min_move_binary_format_version")
//     // {
//     //     for module in compiled_package.get_modules_and_deps() {
//     //         if module.version() < *min_version {
//     //             return Err(SuiError::ModulePublishFailure {
//     //                 error: format!(
//     //                     "Module {} has a version {} that is \
//     //                      lower than the minimum version {min_version} supported by the chain.",
//     //                     module.self_id(),
//     //                     module.version(),
//     //                 ),
//     //             }
//     //             .into());
//     //         }
//     //     }
//     // }
//     //
//     // // Check that the package's Move version is compatible with the chain's
//     // if let Some(Some(SuiProtocolConfigValue::U32(max_version))) =
//     //     protocol_config.attributes.get("move_binary_format_version")
//     // {
//     //     for module in compiled_package.get_modules_and_deps() {
//     //         if module.version() > *max_version {
//     //             let help_msg = if module.version() == 7 {
//     //                 "This is because you used enums in your Move package but tried to publish it to \
//     //                 a chain that does not yet support enums in Move."
//     //             } else {
//     //                 ""
//     //             };
//     //             return Err(SuiError::ModulePublishFailure {
//     //                 error: format!(
//     //                     "Module {} has a version {} that is \
//     //                      higher than the maximum version {max_version} supported by the chain.{help_msg}",
//     //                     module.self_id(),
//     //                     module.version(),
//     //                 ),
//     //             }
//     //             .into());
//     //         }
//     //     }
//     // }
//     //
//     // if !compiled_package.is_system_package() {
//     //     if let Some(already_published) = compiled_package.published_root_module() {
//     //         return Err(SuiError::ModulePublishFailure {
//     //             error: format!(
//     //                 "Modules must all have 0x0 as their addresses. \
//     //                  Violated by module {:?}",
//     //                 already_published.self_id(),
//     //             ),
//     //         }
//     //         .into());
//     //     }
//     // }
//     // if with_unpublished_dependencies {
//     //     compiled_package.verify_unpublished_dependencies(&dependencies.unpublished)?;
//     // }
//     // if !skip_dependency_verification {
//     //     let verifier = BytecodeSourceVerifier::new(read_api);
//     //     if let Err(e) = verifier
//     //         .verify(&compiled_package, ValidationMode::deps())
//     //         .await
//     //     {
//     //         return Err(SuiError::ModulePublishFailure {
//     //             error: format!(
//     //                 "[warning] {e}\n\
//     //                  \n\
//     //                  This may indicate that the on-chain version(s) of your package's dependencies \
//     //                  may behave differently than the source version(s) your package was built \
//     //                  against.\n\
//     //                  \n\
//     //                  Fix this by rebuilding your packages with source versions matching on-chain \
//     //                  versions of dependencies, or ignore this warning by re-running with the \
//     //                  --skip-dependency-verification flag."
//     //             ),
//     //         }
//     //         .into());
//     //     } else {
//     //         eprintln!(
//     //             "{}",
//     //             "Successfully verified dependencies on-chain against source."
//     //                 .bold()
//     //                 .green(),
//     //         );
//     //     }
//     // } else {
//     //     eprintln!("{}", "Skipping dependency verification".bold().yellow());
//     // }
//     //
//     // if compiled_package.get_package_bytes().is_empty() {
//     //     return Err(SuiError::ModulePublishFailure {
//     //         error: "No modules found in the package".to_string(),
//     //     }
//     //     .into());
//     // }
//     //
//     // compiled_package
//     //     .package
//     //     .compiled_package_info
//     //     .build_flags
//     //     .update_lock_file_toolchain_version(package_path, env!("CARGO_PKG_VERSION").into())
//     //     .map_err(|e| SuiError::ModuleBuildFailure {
//     //         error: format!("Failed to update Move.lock toolchain version: {e}"),
//     //     })?;
//     //
//     // Ok(compiled_package)
//     todo!()
// }

impl Display for SuiClientCommandResult {
    fn fmt(&self, f: &mut Formatter<'_>) -> std::fmt::Result {
        let mut writer = String::new();
        match self {
            SuiClientCommandResult::Addresses(addresses) => {
                let mut builder = TableBuilder::default();
                builder.set_header(vec!["alias", "address", "active address"]);
                for (alias, address) in &addresses.addresses {
                    let active_address = if address == &addresses.active_address {
                        "*".to_string()
                    } else {
                        "".to_string()
                    };
                    builder.push_record([alias.to_string(), address.to_string(), active_address]);
                }
                let mut table = builder.build();
                let style = TableStyle::rounded();
                table.with(style);
                write!(f, "{}", table)?
            }
            SuiClientCommandResult::Balance(coins, with_coins) => {
                if coins.is_empty() {
                    return write!(f, "No coins found for this address.");
                }
                let mut builder = TableBuilder::default();
                pretty_print_balance(coins, &mut builder, *with_coins);
                let mut table = builder.build();
                table.with(TablePanel::header("Balance of coins owned by this address"));
                table.with(TableStyle::rounded().horizontals([HorizontalLine::new(
                    1,
                    TableStyle::modern().get_horizontal(),
                )]));
                table.with(tabled::settings::style::BorderSpanCorrection);
                write!(f, "{}", table)?;
            }
            SuiClientCommandResult::DynamicFieldQuery(df_refs) => {
                let df_refs = DynamicFieldOutput {
                    has_next_page: df_refs.has_next_page,
                    next_cursor: df_refs.next_cursor,
                    data: df_refs.data.clone(),
                };

                let json_obj = json!(df_refs);
                let mut table = json_to_table(&json_obj);
                let style = TableStyle::rounded().horizontals([]);
                table.with(style);
                write!(f, "{}", table)?
            }
            SuiClientCommandResult::Gas(gas_coins) => {
                let gas_coins = gas_coins
                    .iter()
                    .map(GasCoinOutput::from)
                    .collect::<Vec<_>>();
                if gas_coins.is_empty() {
                    write!(f, "No gas coins are owned by this address")?;
                    return Ok(());
                }

                let mut builder = TableBuilder::default();
                builder.set_header(vec!["gasCoinId", "mistBalance (MIST)", "suiBalance (SUI)"]);
                for coin in &gas_coins {
                    builder.push_record(vec![
                        coin.gas_coin_id.to_string(),
                        coin.mist_balance.to_string(),
                        coin.sui_balance.to_string(),
                    ]);
                }
                let mut table = builder.build();
                table.with(TableStyle::rounded());
                if gas_coins.len() > 10 {
                    table.with(TablePanel::header(format!(
                        "Showing {} gas coins and their balances.",
                        gas_coins.len()
                    )));
                    table.with(TablePanel::footer(format!(
                        "Showing {} gas coins and their balances.",
                        gas_coins.len()
                    )));
                    table.with(TableStyle::rounded().horizontals([
                        HorizontalLine::new(1, TableStyle::modern().get_horizontal()),
                        HorizontalLine::new(2, TableStyle::modern().get_horizontal()),
                        HorizontalLine::new(
                            gas_coins.len() + 2,
                            TableStyle::modern().get_horizontal(),
                        ),
                    ]));
                    table.with(tabled::settings::style::BorderSpanCorrection);
                }
                write!(f, "{}", table)?;
            }
            SuiClientCommandResult::NewAddress(new_address) => {
                let mut builder = TableBuilder::default();
                builder.push_record(vec!["alias", new_address.alias.as_str()]);
                builder.push_record(vec!["address", new_address.address.to_string().as_str()]);
                builder.push_record(vec![
                    "keyScheme",
                    new_address.key_scheme.to_string().as_str(),
                ]);
                builder.push_record(vec![
                    "recoveryPhrase",
                    new_address.recovery_phrase.to_string().as_str(),
                ]);

                let mut table = builder.build();
                table.with(TableStyle::rounded());
                table.with(TablePanel::header(
                    "Created new keypair and saved it to keystore.",
                ));

                table.with(
                    TableModify::new(TableCell::new(0, 0))
                        .with(TableBorder::default().corner_bottom_right('┬')),
                );
                table.with(
                    TableModify::new(TableCell::new(0, 0))
                        .with(TableBorder::default().corner_top_right('─')),
                );

                write!(f, "{}", table)?
            }
            SuiClientCommandResult::RemoveAddress(remove_address) => {
                let mut builder = TableBuilder::default();
                builder.push_record(vec![remove_address.alias_or_address.as_str()]);

                let mut table = builder.build();
                table.with(TableStyle::rounded());
                table.with(TablePanel::header("removed the keypair from keystore."));

                table.with(
                    TableModify::new(TableCell::new(0, 0))
                        .with(TableBorder::default().corner_bottom_right('┬')),
                );
                table.with(
                    TableModify::new(TableCell::new(0, 0))
                        .with(TableBorder::default().corner_top_right('─')),
                );

                write!(f, "{}", table)?
            }
            SuiClientCommandResult::Object(object_read) => match object_read.object() {
                Ok(obj) => {
                    let object = ObjectOutput::from(obj);
                    let json_obj = json!(&object);
                    let mut table = json_to_table(&json_obj);
                    table.with(TableStyle::rounded().horizontals([]));
                    writeln!(f, "{}", table)?
                }
                Err(e) => writeln!(f, "Internal error, cannot read the object: {e}")?,
            },
            SuiClientCommandResult::Objects(object_refs) => {
                if object_refs.is_empty() {
                    writeln!(f, "This address has no owned objects.")?
                } else {
                    let objects = ObjectsOutput::from_vec(object_refs.to_vec());
                    match objects {
                        Ok(objs) => {
                            let json_obj = json!(objs);
                            let mut table = json_to_table(&json_obj);
                            table.with(TableStyle::rounded().horizontals([]));
                            writeln!(f, "{}", table)?
                        }
                        Err(e) => write!(f, "Internal error: {e}")?,
                    }
                }
            }
            SuiClientCommandResult::TransactionBlock(response) => {
                write!(writer, "{}", response)?;
            }
            SuiClientCommandResult::RawObject(raw_object_read) => {
                let raw_object = match raw_object_read.object() {
                    Ok(v) => match &v.bcs {
                        Some(SuiRawData::MoveObject(o)) => {
                            format!("{:?}\nNumber of bytes: {}", o.bcs_bytes, o.bcs_bytes.len())
                        }
                        Some(SuiRawData::Package(p)) => {
                            let mut temp = String::new();
                            let mut bcs_bytes = 0usize;
                            for m in &p.module_map {
                                temp.push_str(&format!("{:?}\n", m));
                                bcs_bytes += m.1.len()
                            }
                            format!("{}Number of bytes: {}", temp, bcs_bytes)
                        }
                        None => "Bcs field is None".to_string().red().to_string(),
                    },
                    Err(err) => format!("{err}").red().to_string(),
                };
                writeln!(writer, "{}", raw_object)?;
            }
            SuiClientCommandResult::ComputeTransactionDigest(tx_data) => {
                writeln!(writer, "{}", tx_data.digest())?;
            }
            SuiClientCommandResult::SerializedUnsignedTransaction(tx_data) => {
                writeln!(
                    writer,
                    "{}",
                    fastcrypto::encoding::Base64::encode(bcs::to_bytes(tx_data).unwrap())
                )?;
            }
            SuiClientCommandResult::SerializedSignedTransaction(sender_signed_tx) => {
                writeln!(
                    writer,
                    "{}",
                    fastcrypto::encoding::Base64::encode(bcs::to_bytes(sender_signed_tx).unwrap())
                )?;
            }
            SuiClientCommandResult::SyncClientState => {
                writeln!(writer, "Client state sync complete.")?;
            }
            SuiClientCommandResult::ChainIdentifier(ci) => {
                writeln!(writer, "{}", ci)?;
            }
            SuiClientCommandResult::Switch(response) => {
                write!(writer, "{}", response)?;
            }
            SuiClientCommandResult::ActiveAddress(response) => {
                match response {
                    Some(r) => write!(writer, "{}", r)?,
                    None => write!(writer, "None")?,
                };
            }
            SuiClientCommandResult::ActiveEnv(env) => {
                write!(writer, "{}", env.as_deref().unwrap_or("None"))?;
            }
            SuiClientCommandResult::NewEnv(env) => {
                writeln!(writer, "Added new Sui env [{}] to config.", env.alias)?;
            }
            SuiClientCommandResult::Envs(envs, active) => {
                let mut builder = TableBuilder::default();
                builder.set_header(["alias", "url", "active"]);
                for env in envs {
                    builder.push_record(vec![env.alias.clone(), env.rpc.clone(), {
                        if Some(env.alias.as_str()) == active.as_deref() {
                            "*".to_string()
                        } else {
                            "".to_string()
                        }
                    }]);
                }
                let mut table = builder.build();
                table.with(TableStyle::rounded());
                write!(f, "{}", table)?
            }
            SuiClientCommandResult::VerifySource => {
                writeln!(writer, "Source verification succeeded!")?;
            }
            SuiClientCommandResult::VerifyBytecodeMeter {
                success,
                max_package_ticks,
                max_module_ticks,
                max_function_ticks,
                used_ticks,
            } => {
                let mut builder = TableBuilder::default();

                /// Convert ticks to string, using commas as thousands separators
                fn format_ticks(ticks: u128) -> String {
                    let ticks = ticks.to_string();
                    let mut formatted = String::with_capacity(ticks.len() + ticks.len() / 3);
                    for (i, c) in ticks.chars().rev().enumerate() {
                        if i != 0 && (i % 3 == 0) {
                            formatted.push(',');
                        }
                        formatted.push(c);
                    }
                    formatted.chars().rev().collect()
                }

                // Build up the limits table
                builder.push_record(vec!["Limits"]);
                builder.push_record(vec![
                    "packages".to_string(),
                    max_package_ticks.map_or_else(|| "None".to_string(), format_ticks),
                ]);
                builder.push_record(vec![
                    "  modules".to_string(),
                    max_module_ticks.map_or_else(|| "None".to_string(), format_ticks),
                ]);
                builder.push_record(vec![
                    "    functions".to_string(),
                    max_function_ticks.map_or_else(|| "None".to_string(), format_ticks),
                ]);

                // Build up usage table
                builder.push_record(vec!["Ticks Used"]);
                let mut stack = vec![used_ticks];
                while let Some(usage) = stack.pop() {
                    let indent = match usage.scope {
                        Scope::Transaction => 0,
                        Scope::Package => 0,
                        Scope::Module => 2,
                        Scope::Function => 4,
                    };

                    builder.push_record(vec![
                        format!("{:indent$}{}", "", usage.name),
                        format_ticks(usage.ticks),
                    ]);

                    stack.extend(usage.children.iter().rev())
                }

                let mut table = builder.build();

                let message = if *success {
                    "Package will pass metering check!"
                } else {
                    "Package will NOT pass metering check!"
                };

                // Add overall header and footer message;
                table.with(TablePanel::header(message));
                table.with(TablePanel::footer(message));

                // Set-up spans for headers
                table.with(TableModify::new(TableRows::new(0..2)).with(TableSpan::column(2)));
                table.with(TableModify::new(TableRows::single(5)).with(TableSpan::column(2)));

                // Styling
                table.with(TableStyle::rounded());
                table.with(TableModify::new(TableCols::new(1..)).with(TableAlignment::right()));

                // Separators before and after headers/footers
                let hl = TableStyle::modern().get_horizontal();
                let last = table.count_rows() - 1;
                table.with(HorizontalLine::new(2, hl));
                table.with(HorizontalLine::new(5, hl));
                table.with(HorizontalLine::new(6, hl));
                table.with(HorizontalLine::new(last, hl));

                table.with(tabled::settings::style::BorderSpanCorrection);

                writeln!(f, "{}", table)?;
            }
            SuiClientCommandResult::NoOutput => {}
            SuiClientCommandResult::DryRun(response) => {
                writeln!(f, "{}", Pretty(response))?;
            }
            SuiClientCommandResult::DevInspect(response) => {
                writeln!(f, "{}", Pretty(response))?;
            }
        }
        write!(f, "{}", writer.trim_end_matches('\n'))
    }
}

fn convert_number_to_string(value: Value) -> Value {
    match value {
        Value::Number(n) => Value::String(n.to_string()),
        Value::Array(a) => Value::Array(a.into_iter().map(convert_number_to_string).collect()),
        Value::Object(o) => Value::Object(
            o.into_iter()
                .map(|(k, v)| (k, convert_number_to_string(v)))
                .collect(),
        ),
        _ => value,
    }
}

impl Debug for SuiClientCommandResult {
    fn fmt(&self, f: &mut Formatter<'_>) -> std::fmt::Result {
        let s = unwrap_err_to_string(|| match self {
            SuiClientCommandResult::Gas(gas_coins) => {
                let gas_coins = gas_coins
                    .iter()
                    .map(GasCoinOutput::from)
                    .collect::<Vec<_>>();
                Ok(serde_json::to_string_pretty(&gas_coins)?)
            }
            SuiClientCommandResult::Object(object_read) => {
                let object = object_read.object()?;
                Ok(serde_json::to_string_pretty(&object)?)
            }
            SuiClientCommandResult::RawObject(raw_object_read) => {
                let raw_object = raw_object_read.object()?;
                Ok(serde_json::to_string_pretty(&raw_object)?)
            }
            _ => Ok(serde_json::to_string_pretty(self)?),
        });
        write!(f, "{}", s)
    }
}

fn unwrap_err_to_string<T: Display, F: FnOnce() -> Result<T, anyhow::Error>>(func: F) -> String {
    match func() {
        Ok(s) => format!("{s}"),
        Err(err) => format!("{err}").red().to_string(),
    }
}

impl SuiClientCommandResult {
    pub fn objects_response(&self) -> Option<Vec<SuiObjectResponse>> {
        use SuiClientCommandResult::*;
        match self {
            Object(o) | RawObject(o) => Some(vec![o.clone()]),
            Objects(o) => Some(o.clone()),
            _ => None,
        }
    }

    pub fn print(&self, pretty: bool) {
        let line = if pretty {
            format!("{self}")
        } else {
            format!("{:?}", self)
        };
        // Log line by line
        for line in line.lines() {
            // Logs write to a file on the side.  Print to stdout and also log to file, for tests to pass.
            println!("{line}");
            info!("{line}")
        }
    }

    pub fn tx_block_response(&self) -> Option<&SuiTransactionBlockResponse> {
        use SuiClientCommandResult::*;
        match self {
            TransactionBlock(b) => Some(b),
            _ => None,
        }
    }

    pub async fn prerender_clever_errors(mut self, context: &mut WalletContext) -> Self {
        match &mut self {
            SuiClientCommandResult::DryRun(DryRunTransactionBlockResponse { effects, .. })
            | SuiClientCommandResult::TransactionBlock(SuiTransactionBlockResponse {
                effects: Some(effects),
                ..
            }) => {
                let client = context.get_client().await.expect("Cannot connect to RPC");
                prerender_clever_errors(effects, client.read_api()).await
            }

            SuiClientCommandResult::TransactionBlock(SuiTransactionBlockResponse {
                effects: None,
                ..
            }) => (),
            SuiClientCommandResult::ActiveAddress(_)
            | SuiClientCommandResult::ActiveEnv(_)
            | SuiClientCommandResult::Addresses(_)
            | SuiClientCommandResult::Balance(_, _)
            | SuiClientCommandResult::ComputeTransactionDigest(_)
            | SuiClientCommandResult::ChainIdentifier(_)
            | SuiClientCommandResult::DynamicFieldQuery(_)
            | SuiClientCommandResult::DevInspect(_)
            | SuiClientCommandResult::Envs(_, _)
            | SuiClientCommandResult::Gas(_)
            | SuiClientCommandResult::NewAddress(_)
            | SuiClientCommandResult::NewEnv(_)
            | SuiClientCommandResult::NoOutput
            | SuiClientCommandResult::Object(_)
            | SuiClientCommandResult::Objects(_)
            | SuiClientCommandResult::RemoveAddress(_)
            | SuiClientCommandResult::RawObject(_)
            | SuiClientCommandResult::SerializedSignedTransaction(_)
            | SuiClientCommandResult::SerializedUnsignedTransaction(_)
            | SuiClientCommandResult::Switch(_)
            | SuiClientCommandResult::SyncClientState
            | SuiClientCommandResult::VerifyBytecodeMeter { .. }
            | SuiClientCommandResult::VerifySource => (),
        }
        self
    }
}

#[derive(Serialize)]
#[serde(rename_all = "camelCase")]
pub struct AddressesOutput {
    pub active_address: SuiAddress,
    pub addresses: Vec<(String, SuiAddress)>,
}

#[derive(Serialize)]
#[serde(rename_all = "camelCase")]
pub struct DynamicFieldOutput {
    pub has_next_page: bool,
    pub next_cursor: Option<ObjectID>,
    pub data: Vec<DynamicFieldInfo>,
}

#[derive(Serialize)]
#[serde(rename_all = "camelCase")]
pub struct NewAddressOutput {
    pub alias: String,
    pub address: SuiAddress,
    pub key_scheme: SignatureScheme,
    pub recovery_phrase: String,
}

#[derive(Serialize)]
#[serde(rename_all = "camelCase")]
pub struct RemoveAddressOutput {
    pub alias_or_address: String,
}

#[derive(Serialize)]
#[serde(rename_all = "camelCase")]
pub struct ObjectOutput {
    pub object_id: ObjectID,
    pub version: SequenceNumber,
    pub digest: String,
    pub obj_type: String,
    #[serde(skip_serializing_if = "Option::is_none")]
    pub owner: Option<Owner>,
    #[serde(skip_serializing_if = "Option::is_none")]
    pub prev_tx: Option<TransactionDigest>,
    #[serde(skip_serializing_if = "Option::is_none")]
    pub storage_rebate: Option<u64>,
    #[serde(skip_serializing_if = "Option::is_none")]
    pub content: Option<SuiParsedData>,
}

impl From<&SuiObjectData> for ObjectOutput {
    fn from(obj: &SuiObjectData) -> Self {
        let obj_type = match obj.type_.as_ref() {
            Some(x) => x.to_string(),
            None => "unknown".to_string(),
        };
        Self {
            object_id: obj.object_id,
            version: obj.version,
            digest: obj.digest.to_string(),
            obj_type,
            owner: obj.owner.clone(),
            prev_tx: obj.previous_transaction,
            storage_rebate: obj.storage_rebate,
            content: obj.content.clone(),
        }
    }
}

#[derive(Serialize)]
#[serde(rename_all = "camelCase")]
pub struct GasCoinOutput {
    pub gas_coin_id: ObjectID,
    pub mist_balance: u64,
    pub sui_balance: String,
}

impl From<&GasCoin> for GasCoinOutput {
    fn from(gas_coin: &GasCoin) -> Self {
        Self {
            gas_coin_id: *gas_coin.id(),
            mist_balance: gas_coin.value(),
            sui_balance: format_balance(gas_coin.value() as u128, 9, 2, None),
        }
    }
}

#[derive(Serialize)]
#[serde(rename_all = "camelCase")]
pub struct ObjectsOutput {
    pub object_id: ObjectID,
    pub version: SequenceNumber,
    pub digest: String,
    pub object_type: String,
}

impl ObjectsOutput {
    fn from(obj: SuiObjectResponse) -> Result<Self, anyhow::Error> {
        let obj = obj.into_object()?;
        // this replicates the object type display as in the sui explorer
        let object_type = match obj.type_ {
            Some(sui_types::base_types::ObjectType::Struct(x)) => {
                let address = x.address().to_string();
                // check if the address has length of 64 characters
                // otherwise, keep it as it is
                let address = if address.len() == 64 {
                    format!("0x{}..{}", &address[..4], &address[address.len() - 4..])
                } else {
                    address
                };
                format!("{}::{}::{}", address, x.module(), x.name(),)
            }
            Some(sui_types::base_types::ObjectType::Package) => "Package".to_string(),
            None => "unknown".to_string(),
        };
        Ok(Self {
            object_id: obj.object_id,
            version: obj.version,
            digest: Base64::encode(obj.digest),
            object_type,
        })
    }
    fn from_vec(objs: Vec<SuiObjectResponse>) -> Result<Vec<Self>, anyhow::Error> {
        objs.into_iter()
            .map(ObjectsOutput::from)
            .collect::<Result<Vec<_>, _>>()
    }
}

#[derive(Serialize)]
#[serde(untagged)]
pub enum SuiClientCommandResult {
    ActiveAddress(Option<SuiAddress>),
    ActiveEnv(Option<String>),
    Addresses(AddressesOutput),
    Balance(Vec<(Option<SuiCoinMetadata>, Vec<Coin>)>, bool),
    ChainIdentifier(String),
    ComputeTransactionDigest(TransactionData),
    DynamicFieldQuery(DynamicFieldPage),
    DryRun(DryRunTransactionBlockResponse),
    DevInspect(DevInspectResults),
    Envs(Vec<SuiEnv>, Option<String>),
    Gas(Vec<GasCoin>),
    NewAddress(NewAddressOutput),
    NewEnv(SuiEnv),
    NoOutput,
    Object(SuiObjectResponse),
    Objects(Vec<SuiObjectResponse>),
    RawObject(SuiObjectResponse),
    RemoveAddress(RemoveAddressOutput),
    SerializedSignedTransaction(SenderSignedData),
    SerializedUnsignedTransaction(TransactionData),
    Switch(SwitchResponse),
    SyncClientState,
    TransactionBlock(SuiTransactionBlockResponse),
    VerifyBytecodeMeter {
        success: bool,
        max_package_ticks: Option<u128>,
        max_module_ticks: Option<u128>,
        max_function_ticks: Option<u128>,
        used_ticks: Accumulator,
    },
    VerifySource,
}

#[derive(Serialize, Clone)]
pub struct SwitchResponse {
    /// Active address
    pub address: Option<String>,
    pub env: Option<String>,
}

impl Display for SwitchResponse {
    fn fmt(&self, f: &mut Formatter<'_>) -> std::fmt::Result {
        let mut writer = String::new();

        if let Some(addr) = &self.address {
            writeln!(writer, "Active address switched to {addr}")?;
        }
        if let Some(env) = &self.env {
            writeln!(writer, "Active environment switched to [{env}]")?;
        }
        write!(f, "{}", writer)
    }
}

/// Request tokens from the Faucet for the given address
pub async fn request_tokens_from_faucet(
    address: SuiAddress,
    url: String,
) -> Result<(), anyhow::Error> {
    let address_str = address.to_string();
    let json_body = json![{
        "FixedAmountRequest": {
            "recipient": &address_str
        }
    }];

    // make the request to the faucet JSON RPC API for coin
    let client = reqwest::Client::new();
    let resp = client
        .post(&url)
        .header(http::header::CONTENT_TYPE, "application/json")
        .header(http::header::USER_AGENT, USER_AGENT)
        .json(&json_body)
        .send()
        .await?;

    match resp.status() {
        StatusCode::ACCEPTED | StatusCode::CREATED | StatusCode::OK => {
            let faucet_resp: FaucetResponse = resp.json().await?;

            if let Some(err) = faucet_resp.error {
                bail!("Faucet request was unsuccessful: {err}")
            } else {
                println!(
                    "Request successful. It can take up to 1 minute to get the coin. Run sui client gas to check your gas coins."
                );
            }
        }
        StatusCode::BAD_REQUEST => {
            let faucet_resp: FaucetResponse = resp.json().await?;
            if let Some(err) = faucet_resp.error {
                bail!("Faucet request was unsuccessful. {err}");
            }
        }
        StatusCode::TOO_MANY_REQUESTS => {
            bail!(
                "Faucet service received too many requests from this IP address. Please try again after 60 minutes."
            );
        }
        StatusCode::SERVICE_UNAVAILABLE => {
            bail!("Faucet service is currently overloaded or unavailable. Please try again later.");
        }
        status_code => {
            bail!("Faucet request was unsuccessful: {status_code}");
        }
    }
    Ok(())
}

fn pretty_print_balance(
    coins_by_type: &Vec<(Option<SuiCoinMetadata>, Vec<Coin>)>,
    builder: &mut TableBuilder,
    with_coins: bool,
) {
    let format_decmials = 2;
    let mut table_builder = TableBuilder::default();
    if !with_coins {
        table_builder.set_header(vec!["coin", "balance (raw)", "balance", ""]);
    }
    for (metadata, coins) in coins_by_type {
        let (name, symbol, coin_decimals) = if let Some(metadata) = metadata {
            (
                metadata.name.as_str(),
                metadata.symbol.as_str(),
                metadata.decimals,
            )
        } else {
            ("unknown", "unknown_symbol", 9)
        };

        let balance = coins.iter().map(|x| x.balance as u128).sum::<u128>();
        let mut inner_table = TableBuilder::default();
        inner_table.set_header(vec!["coinId", "balance (raw)", "balance", ""]);

        if with_coins {
            let coin_numbers = if coins.len() != 1 { "coins" } else { "coin" };
            let balance_formatted = format!(
                "({} {})",
                format_balance(balance, coin_decimals, format_decmials, Some(symbol)),
                symbol
            );
            let summary = format!(
                "{}: {} {coin_numbers}, Balance: {} {}",
                name,
                coins.len(),
                balance,
                balance_formatted
            );
            for c in coins {
                inner_table.push_record(vec![
                    c.coin_object_id.to_string().as_str(),
                    c.balance.to_string().as_str(),
                    format_balance(
                        c.balance as u128,
                        coin_decimals,
                        format_decmials,
                        Some(symbol),
                    )
                    .as_str(),
                ]);
            }
            let mut table = inner_table.build();
            table.with(TablePanel::header(summary));
            table.with(
                TableStyle::rounded()
                    .horizontals([
                        HorizontalLine::new(1, TableStyle::modern().get_horizontal()),
                        HorizontalLine::new(2, TableStyle::modern().get_horizontal()),
                    ])
                    .remove_vertical(),
            );
            table.with(tabled::settings::style::BorderSpanCorrection);
            builder.push_record(vec![table.to_string()]);
        } else {
            table_builder.push_record(vec![
                name,
                balance.to_string().as_str(),
                format_balance(balance, coin_decimals, format_decmials, Some(symbol)).as_str(),
            ]);
        }
    }

    let mut table = table_builder.build();
    table.with(
        TableStyle::rounded()
            .horizontals([HorizontalLine::new(
                1,
                TableStyle::modern().get_horizontal(),
            )])
            .remove_vertical(),
    );
    table.with(tabled::settings::style::BorderSpanCorrection);
    builder.push_record(vec![table.to_string()]);
}

fn divide(value: u128, divisor: u128) -> (u128, u128) {
    let integer_part = value / divisor;
    let fractional_part = value % divisor;
    (integer_part, fractional_part)
}

fn format_balance(
    value: u128,
    coin_decimals: u8,
    format_decimals: usize,
    symbol: Option<&str>,
) -> String {
    let mut suffix = if let Some(symbol) = symbol {
        format!(" {symbol}")
    } else {
        "".to_string()
    };

    let mut coin_decimals = coin_decimals as u32;
    let billions = 10u128.pow(coin_decimals + 9);
    let millions = 10u128.pow(coin_decimals + 6);
    let thousands = 10u128.pow(coin_decimals + 3);
    let units = 10u128.pow(coin_decimals);

    let (whole, fractional) = if value > billions {
        coin_decimals += 9;
        suffix = format!("B{suffix}");
        divide(value, billions)
    } else if value > millions {
        coin_decimals += 6;
        suffix = format!("M{suffix}");
        divide(value, millions)
    } else if value > thousands {
        coin_decimals += 3;
        suffix = format!("K{suffix}");
        divide(value, thousands)
    } else {
        divide(value, units)
    };

    let mut fractional = format!("{fractional:0width$}", width = coin_decimals as usize);
    fractional.truncate(format_decimals);

    format!("{whole}.{fractional}{suffix}")
}

/// Helper function to reduce code duplication for executing dry run
pub async fn execute_dry_run(
    context: &mut WalletContext,
    signer: SuiAddress,
    kind: TransactionKind,
    gas_budget: Option<u64>,
    gas_price: u64,
    gas_payment: Vec<ObjectRef>,
    sponsor: Option<SuiAddress>,
) -> Result<SuiClientCommandResult, anyhow::Error> {
    let client = context.get_client().await?;
    let gas_budget = match gas_budget {
        Some(gas_budget) => gas_budget,
        None => max_gas_budget(&client).await?,
    };
    let tx_data = TransactionData::new_with_gas_coins_allow_sponsor(
        kind,
        signer,
        gas_payment,
        gas_budget,
        gas_price,
        sponsor.unwrap_or(signer),
    );
    debug!("Executing dry run");
    let response = client
        .read_api()
        .dry_run_transaction_block(tx_data)
        .await
        .context("Dry run failed")?;
    debug!("Finished executing dry run");
    let resp = SuiClientCommandResult::DryRun(response)
        .prerender_clever_errors(context)
        .await;
    Ok(resp)
}

/// Call a dry run with the transaction data to estimate the gas budget.
/// The estimated gas budget is computed as following:
/// * the maximum between A and B, where:
///
/// A = computation cost + GAS_SAFE_OVERHEAD * reference gas price
/// B = computation cost + storage cost - storage rebate + GAS_SAFE_OVERHEAD * reference gas price
/// overhead
///
/// This gas estimate is computed exactly as in the TypeScript SDK
/// <https://github.com/MystenLabs/sui/blob/3c4369270605f78a243842098b7029daf8d883d9/sdk/typescript/src/transactions/TransactionBlock.ts#L845-L858>
pub async fn estimate_gas_budget(
    context: &mut WalletContext,
    signer: SuiAddress,
    kind: TransactionKind,
    gas_price: u64,
    gas_payment: Vec<ObjectRef>,
    sponsor: Option<SuiAddress>,
) -> Result<u64, anyhow::Error> {
    let client = context.get_client().await?;
    let dry_run =
        execute_dry_run(context, signer, kind, None, gas_price, gas_payment, sponsor).await;
    if let Ok(SuiClientCommandResult::DryRun(dry_run)) = dry_run {
        let rgp = client.read_api().get_reference_gas_price().await?;
        Ok(estimate_gas_budget_from_gas_cost(
            dry_run.effects.gas_cost_summary(),
            rgp,
        ))
    } else {
        bail!(
            "Could not determine the gas budget. Error: {}",
            dry_run.unwrap_err()
        )
    }
}

pub fn estimate_gas_budget_from_gas_cost(
    gas_cost_summary: &GasCostSummary,
    reference_gas_price: u64,
) -> u64 {
    let safe_overhead = GAS_SAFE_OVERHEAD * reference_gas_price;
    let computation_cost_with_overhead = gas_cost_summary.computation_cost + safe_overhead;

    let gas_usage = gas_cost_summary.net_gas_usage() + safe_overhead as i64;
    computation_cost_with_overhead.max(if gas_usage < 0 { 0 } else { gas_usage as u64 })
}

/// Queries the protocol config for the maximum gas allowed in a transaction.
pub async fn max_gas_budget(client: &SuiClient) -> Result<u64, anyhow::Error> {
    let cfg = client.read_api().get_protocol_config(None).await?;
    Ok(match cfg.attributes.get("max_tx_gas") {
        Some(Some(sui_json_rpc_types::SuiProtocolConfigValue::U64(y))) => *y,
        _ => bail!(
            "Could not automatically find the maximum gas allowed in a transaction from the \
            protocol config. Please provide a gas budget with the --gas-budget flag."
        ),
    })
}

/// Dry run, execute, or serialize a transaction.
///
/// This basically extracts the logical code for each command that deals with dry run, executing,
/// or serializing a transaction and puts it in a function to reduce code duplication.
pub(crate) async fn dry_run_or_execute_or_serialize(
    signer: SuiAddress,
    tx_kind: TransactionKind,
    context: &mut WalletContext,
    gas_payment: Vec<ObjectRef>,
    gas_data: GasDataArgs,
    processing: TxProcessingArgs,
) -> Result<SuiClientCommandResult, anyhow::Error> {
    let GasDataArgs {
        gas_budget,
        gas_price,
        gas_sponsor,
    } = gas_data;

    let TxProcessingArgs {
        tx_digest,
        dry_run,
        dev_inspect,
        serialize_unsigned_transaction,
        serialize_signed_transaction,
        sender,
    } = processing;

    ensure!(
        !serialize_unsigned_transaction || !serialize_signed_transaction,
        "Cannot specify both flags: --serialize-unsigned-transaction and --serialize-signed-transaction."
    );

    let gas_price = if let Some(gas_price) = gas_price {
        gas_price
    } else {
        context.get_reference_gas_price().await?
    };

    let client = context.get_client().await?;

    let signer = sender.unwrap_or(signer);

    if dev_inspect {
        return execute_dev_inspect(
            context,
            signer,
            tx_kind,
            gas_budget,
            gas_price,
            gas_payment,
            gas_sponsor,
            None,
        )
        .await;
    }

    if dry_run {
        return execute_dry_run(
            context,
            signer,
            tx_kind,
            gas_budget,
            gas_price,
            gas_payment.clone(),
            None,
        )
        .await;
    }

    let gas_budget = match gas_budget {
        Some(gas_budget) => gas_budget,
        None => {
            debug!("Estimating gas budget");
            let budget = estimate_gas_budget(
                context,
                signer,
                tx_kind.clone(),
                gas_price,
                gas_payment.clone(),
                gas_sponsor,
            )
            .await?;
            debug!("Finished estimating gas budget");
            budget
        }
    };

    let gas_payment = if !gas_payment.is_empty() {
        gas_payment
    } else {
        let input_objects: Vec<_> = tx_kind
            .input_objects()?
            .iter()
            .filter_map(|o| match o {
                InputObjectKind::ImmOrOwnedMoveObject((id, _, _)) => Some(*id),
                _ => None,
            })
            .collect();

        let gas_payment = client
            .transaction_builder()
            .select_gas(
                gas_sponsor.unwrap_or(signer),
                None,
                gas_budget,
                input_objects,
                gas_price,
            )
            .await?;

        vec![gas_payment]
    };

    debug!("Preparing transaction data");
    let tx_data = TransactionData::new_with_gas_coins_allow_sponsor(
        tx_kind,
        signer,
        gas_payment,
        gas_budget,
        gas_price,
        gas_sponsor.unwrap_or(signer),
    );
    debug!("Finished preparing transaction data");

    if serialize_unsigned_transaction {
        Ok(SuiClientCommandResult::SerializedUnsignedTransaction(
            tx_data,
        ))
    } else if tx_digest {
        Ok(SuiClientCommandResult::ComputeTransactionDigest(tx_data))
    } else {
        let mut signatures = vec![
            context
                .config
                .keystore
                .sign_secure(&signer, &tx_data, Intent::sui_transaction())
                .await?
                .into(),
        ];

        if let Some(gas_sponsor) = gas_sponsor
            && gas_sponsor != signer
        {
            signatures.push(
                context
                    .config
                    .keystore
                    .sign_secure(&gas_sponsor, &tx_data, Intent::sui_transaction())
                    .await?
                    .into(),
            );
        }

        let sender_signed_data = SenderSignedData::new(tx_data, signatures);
        if serialize_signed_transaction {
            Ok(SuiClientCommandResult::SerializedSignedTransaction(
                sender_signed_data,
            ))
        } else {
            let transaction = Transaction::new(sender_signed_data);
            debug!("Executing transaction: {:?}", transaction);
            let mut response = context
                .execute_transaction_may_fail(transaction.clone())
                .await?;
            debug!("Transaction executed: {:?}", transaction);
            if let Some(effects) = response.effects.as_mut() {
                prerender_clever_errors(effects, client.read_api()).await;
            }
            let effects = response.effects.as_ref().ok_or_else(|| {
                anyhow!("Effects from SuiTransactionBlockResult should not be empty")
            })?;
            if let SuiExecutionStatus::Failure { error } = effects.status() {
                return Err(anyhow!(
                    "Error executing transaction '{}': {error}",
                    response.digest
                ));
            }
            Ok(SuiClientCommandResult::TransactionBlock(response))
        }
    }
}

async fn execute_dev_inspect(
    context: &mut WalletContext,
    signer: SuiAddress,
    tx_kind: TransactionKind,
    gas_budget: Option<u64>,
    gas_price: u64,
    gas_objects: Vec<ObjectRef>,
    gas_sponsor: Option<SuiAddress>,
    skip_checks: Option<bool>,
) -> Result<SuiClientCommandResult, anyhow::Error> {
    let client = context.get_client().await?;
    let gas_budget = gas_budget.map(sui_serde::BigInt::from);

    let dev_inspect_args = DevInspectArgs {
        gas_sponsor,
        gas_budget,
        gas_objects: (!gas_objects.is_empty()).then_some(gas_objects),
        skip_checks,
        show_raw_txn_data_and_effects: None,
    };
    let dev_inspect_result = client
        .read_api()
        .dev_inspect_transaction_block(
            signer,
            tx_kind,
            Some(sui_serde::BigInt::from(gas_price)),
            None,
            Some(dev_inspect_args),
        )
        .await?;
    Ok(SuiClientCommandResult::DevInspect(dev_inspect_result))
}

pub(crate) async fn prerender_clever_errors(
    effects: &mut SuiTransactionBlockEffects,
    read_api: &ReadApi,
) {
    let SuiTransactionBlockEffects::V1(effects) = effects;
    if let SuiExecutionStatus::Failure { error } = &mut effects.status
        && let Some(rendered) = render_clever_error_opt(error, read_api).await
    {
        *error = rendered;
    }
}

/// Warn the user if the CLI falls behind more than 2 protocol versions.
async fn check_protocol_version_and_warn(read_api: &ReadApi) -> Result<(), anyhow::Error> {
    let protocol_cfg = read_api.get_protocol_config(None).await?;
    let on_chain_protocol_version = protocol_cfg.protocol_version.as_u64();
    let cli_protocol_version = ProtocolVersion::MAX.as_u64();
    if (cli_protocol_version + 2) < on_chain_protocol_version {
        eprintln!(
            "{}",
            format!(
                "[warning] CLI's protocol version is {cli_protocol_version}, but the active \
                network's protocol version is {on_chain_protocol_version}. \
                \n Consider installing the latest version of the CLI - \
                https://docs.sui.io/guides/developer/getting-started/sui-install \n\n \
                If publishing/upgrading returns a dependency verification error, then install the \
                latest CLI version."
            )
            .yellow()
            .bold()
        );
    }

    Ok(())
}

/// Try to convert this object into a package.
fn to_package(o: SuiObjectResponse) -> anyhow::Result<MovePackage> {
    let id = o.object_id()?;
    let Some(SuiRawData::Package(p)) = o.into_object()?.bcs else {
        bail!("Object {id} not a package");
    };

    Ok(p.to_move_package(u64::MAX /* safe as this pkg comes from the network */)?)
}

/// Fetch move packages
async fn fetch_move_packages(
    read_api: &ReadApi,
    immediate_dep_packages: &BTreeMap<Symbol, ObjectID>,
) -> Result<Vec<MovePackage>, anyhow::Error> {
    let package_ids: Vec<_> = immediate_dep_packages.values().cloned().collect(); // a map from id to pkg name for finding package names for error reporting.
    let pkg_id_to_name: BTreeMap<_, _> = immediate_dep_packages
        .iter()
        .map(|(name, id)| (id, name))
        .collect();

    let objects = read_api
        .multi_get_object_with_options(package_ids, SuiObjectDataOptions::bcs_lossless())
        .await?;

    let mut packages = Vec::with_capacity(objects.len());
    for o in objects {
        let id = o.object_id()?;
        packages.push(to_package(o).with_context(|| {
            format!(
                "Failed to fetch package {}",
                pkg_id_to_name
                    .get(&id)
                    .map_or("of unknown name", |x| x.as_str())
            )
        })?);
    }

    Ok(packages)
}

// Fetch the original ids of all the transitive dependencies of the immediate package dependencies
async fn trans_deps_original_ids(
    read_api: &ReadApi,
    immediate_dep_packages: &BTreeMap<Symbol, ObjectID>,
) -> Result<BTreeSet<ObjectID>, anyhow::Error> {
    let pkgs = fetch_move_packages(read_api, immediate_dep_packages).await?;
    let linkage_table = pkgs
        .iter()
        .flat_map(|pkg| pkg.linkage_table().keys())
        .copied()
        .collect();

    Ok(linkage_table)
}

/// Filter out a package's dependencies which are not referenced in the source code. The algorithm
/// finds the immediate dependencies of this package, and the original ids of each transitive
/// dependencies for all these immediate package dependencies. For packages that are not referenced
/// in the source code, they will be filtered out from the list of dependencies.
pub(crate) async fn pkg_tree_shake(
    read_api: &ReadApi,
    with_unpublished_deps: bool,
    compiled_package: &mut CompiledPackage,
) -> Result<(), anyhow::Error> {
    info!(
        "Dependency ids before tree shaking {:?}",
        compiled_package.dependency_ids
    );

    // Start from the root modules (or all modules if with_unpublished_deps is true as we
    // need to include modules with 0x0 address)
    let root_modules: Vec<_> = if with_unpublished_deps {
        compiled_package
            .package
            .all_compiled_units_with_source()
            .filter(|m| m.unit.address.into_inner() == AccountAddress::ZERO)
            .map(|x| x.unit.clone())
            .collect()
    } else {
        compiled_package
            .package
            .root_modules()
            .map(|x| x.unit.clone())
            .collect()
    };

    let mut pkgs_to_keep: BTreeSet<Symbol> = BTreeSet::new();
    let module_to_pkg_name: BTreeMap<_, _> = compiled_package
        .package
        .all_compiled_units_with_source()
        .map(|m| (m.unit.module.self_id(), m.unit.package_name))
        .collect();

    // Find the immediate dependencies for each root module and store the package name
    // in the pkgs_to_keep set. This basically prunes the packages that are not used
    // based on the modules information.
    for module in &root_modules {
        let immediate_deps = module.module.immediate_dependencies();
        info!(
            "Module {} immediate deps: {:?}",
            module.module.self_id(),
            immediate_deps
        );
        for dep in immediate_deps {
            if let Some(pkg_name) = module_to_pkg_name.get(&dep) {
                let Some(pkg_name) = pkg_name else {
                    bail!("Expected a package name but it's None")
                };
                pkgs_to_keep.insert(*pkg_name);
            }
        }
    }

    // filter out packages that are published and exist in the manifest at the
    // compilation time but are not referenced in the source code.
    let immediate_dep_packages: BTreeMap<_, _> = compiled_package
        .dependency_ids
        .clone()
        .published
        .into_iter()
        .filter(|(pkg_name, _)| {
            // println!("Pkgs to keep {:?}", pkgs_to_keep);
            // println!("Pkg name {pkg_name}");
            // println!("{}", pkgs_to_keep.contains(pkg_name));
            pkgs_to_keep.contains(pkg_name)
        })
        .collect();

    info!("Pkgs to keep {pkgs_to_keep:#?}");
    info!("Immediate dep packages {:?}", immediate_dep_packages);

    let pkg_name_to_orig_id: BTreeMap<Symbol, ObjectID> = compiled_package
        .package
        .deps_compiled_units
        .iter()
        .map(|(pkg_name, module)| (*pkg_name, ObjectID::from(module.unit.address.into_inner())))
        .collect();

    info!("Pkg name to orig id {:#?}", pkg_name_to_orig_id);

    let trans_deps_orig_ids = trans_deps_original_ids(read_api, &immediate_dep_packages).await?;

    info!("Trans deps orig ids {:?}", trans_deps_orig_ids);

    // for every published package in the original list of published dependencies, get its original
    // id and then check if that id exists in the linkage table. If it does, then we need to keep
    // this package. Similarly, all immediate dep packages must stay
    compiled_package.dependency_ids.published.retain(|pkg, _| {
        immediate_dep_packages.contains_key(pkg)
            || pkg_name_to_orig_id
                .get(pkg)
                .is_some_and(|id| trans_deps_orig_ids.contains(id))
    });

    info!(
        "Deps ids after tree shaking {:?}",
        compiled_package.dependency_ids
    );

    Ok(())
}

/// Loads a root package by determining the right environment, either the one provided by the user
/// or determining if this is an ephemeral environment.
///
/// The logic around environments is as following:
/// - if an env is passed, work against that environment
/// - if no env is passed, determine if its an ephemeral network or not
pub async fn load_root_pkg_for_publish_upgrade(
    chain_id: &str,
    active_env: String,
    build_config: &MoveBuildConfig,
    path: &Path,
) -> anyhow::Result<RootPackage<SuiFlavor>> {
    let envs = RootPackage::<SuiFlavor>::environments(path)?;
    if let Some(ref env) = build_config.environment {
        let Some(env_id) = envs.get(env) else {
            bail!("Could not find an environment named {env} in this package's manifest");
        };

        if chain_id != env_id {
            bail!("The chain id of the active environment in the CLI does not match the chain id {env_id} for {env} environment in the manifest");
        }

        let env = Environment::new(env.to_string(), env_id.to_string());

        return Ok(RootPackage::<SuiFlavor>::load(path, env, build_config.mode_set()).await?);
    }

    // we found the active env in the manifest's environments
    if let Some(env_chain_id) = envs.get(&active_env) {
        if env_chain_id != chain_id {
            bail!(
                "Error: Environment `{active_env}` has chain ID `{chain_id}` in your CLI \
                environment, but `Move.toml` expects `{active_env}` to have chain ID \
                `{env_chain_id}`; this may indicate that `{active_env}` has been wiped or that you \
                have a misconfigured CLI environment."
            );
        }

        let env = Environment::new(active_env, chain_id.to_string());
        return Ok(RootPackage::<SuiFlavor>::load(path, env, build_config.mode_set()).await?);
    }

    // no environment is passed, let's find out the current CLI environment and if it has a
    // chain-id that is in the environments list
    let matching_chain_ids: BTreeMap<EnvironmentName, EnvironmentID> =
        envs.into_iter().filter(|p| p.1 == chain_id).collect();

    if matching_chain_ids.len() == 1 {
        let (env_name, chain_id) = matching_chain_ids
            .first_key_value()
            .expect("Should have a first key pair value");

        eprintln!("Note: `Move.toml` does not define an `{active_env}` environment; building for `{env_name}` instead");
        let env = Environment::new(env_name.to_string(), chain_id.to_string());
        return Ok(RootPackage::<SuiFlavor>::load(path, env, build_config.mode_set()).await?);
    }

    if matching_chain_ids.len() > 1 {
        let mut s = String::new();
        for e in matching_chain_ids.keys() {
            s.push_str(&format!("--build-env {e}"))
        }
        bail!("Found several environments defined in Move.toml with chain-id `{chain_id}`. Please pass one of the following: \n\t{s}");
    }

    // ephemeral case, no environment found with that name, we error
    bail!(
        "Your active environment `{active_env}` is not present in `Move.toml`, so you cannot \
        publish to `{active_env}`.

    - If you want to create a temporary publication on `{active_env}` and record the addresses \
       in a local file, use the `test-publish` command instead.

        sui client test-publish --help

    - If you want to publish to `{active_env}` and record the addresses in the shared \
    `Publications.toml` file, you will need to add the following to `Move.toml`:

        [environments]
        {active_env} = \"{chain_id}\""
    );
}

async fn load_root_pkg_for_test_publish(
    package_path: &Path,
    active_env: String,
    chain_id: String,
    build_env: Option<String>,
    pubfile_path: Option<PathBuf>,
    modes: Vec<ModeName>,
) -> anyhow::Result<RootPackage<SuiFlavor>> {
    let pubfile_path =
        pubfile_path.unwrap_or_else(|| PathBuf::from(format!("Pub.{active_env}.toml")));

    Ok(RootPackage::<SuiFlavor>::load_ephemeral(
        package_path,
        build_env,
        chain_id,
        pubfile_path,
        modes,
    )
    .await?)
}

pub fn find_environment(
    env_name: Option<String>,
    chain_id: String,
    envs: BTreeMap<EnvironmentName, EnvironmentID>,
) -> anyhow::Result<Environment> {
    // find by env name
    if let Some(ref env) = env_name {
        let Some(env_id) = envs.get(env) else {
            bail!("Could not find an environment named {env} in this package's manifest");
        };

        if &chain_id != env_id {
            bail!("The chain id of the active environment in the CLI does not match the chain id {env_id} for {env} environment in the manifest");
        }

        return Ok(Environment::new(env.to_string(), env_id.to_string()));
    }

    // find by chain id
    // if there's multiple chain ids in the envs table, error and ask user to pick one of them
    let filtered_env_ids: BTreeMap<_, _> = envs
        .into_iter()
        .filter(|(_, env_id)| env_id == &chain_id)
        .collect();
    if filtered_env_ids.len() > 1 {
        bail!(
            "Found multiple environments with the same chain id in the manifest: {:?}. Please pick one and pass it via the -e flag",
            filtered_env_ids
        );
    }

    // TODO improve error message
    if filtered_env_ids.is_empty() {
        bail!("Did not find any environment in the manifest that has the same chain id as the active environment in the CLI");
    }

    let env = filtered_env_ids
        .first_key_value()
        .map(|e| Environment::new(e.0.to_string(), e.1.to_string()))
        .ok_or_else(|| anyhow::anyhow!("Could not extract environment"))?;
    Ok(env)
}

/// Return the update publication data, without writing it to lockfile
pub fn update_publication(
    chain_id: &str,
    command: LockCommand,
    response: &SuiTransactionBlockResponse,
    _build_config: &MoveBuildConfig,
    publication: Option<&mut Publication<SuiFlavor>>,
) -> Result<Publication<SuiFlavor>, anyhow::Error> {
    // Get the published package ID and version from the response
    let (published_id, version, _) = response.get_new_package_obj().ok_or_else(|| {
        anyhow!(
            "Expected a valid published package response but didn't see \
         one when attempting to update the `Move.lock`."
        )
    })?;

    match command {
        LockCommand::Publish => {
            let (upgrade_cap, _, _) = response
                .get_new_package_upgrade_cap()
                .ok_or_else(|| anyhow!("Expected a valid published package with a upgrade cap"))?;
            Ok(Publication::<SuiFlavor> {
                chain_id: chain_id.to_string(),
                metadata: sui_package_alt::PublishedMetadata {
                    toolchain_version: Some(env!("CARGO_PKG_VERSION").into()),
                    build_config: Some(sui_package_alt::BuildParams::default()),
                    upgrade_capability: Some(upgrade_cap),
                },
                addresses: PublishAddresses {
                    published_at: PublishedID(*published_id),
                    original_id: OriginalID(*published_id),
                },
                version: version.value(),
            })
        }
        LockCommand::Upgrade => {
            let publication =
                publication.expect("for upgrade there should already exist publication info");
            publication.addresses.published_at = PublishedID(*published_id);
            publication.version = version.value();
            // TODO: fix build config data
            publication.metadata.build_config = Some(BuildParams::default());
            publication.metadata.toolchain_version = Some(env!("CARGO_PKG_VERSION").into());
            // TODO: fix this, we should return a mut publication instead of creating a new one in
            // the Publish case
            Ok(publication.clone())
        }
    }
}

async fn publish_command(
    args: PublishArgs,
    root_package: &mut RootPackage<SuiFlavor>,
    context: &mut WalletContext,
) -> Result<SuiClientCommandResult, anyhow::Error> {
    let PublishArgs {
        package_path,
        build_config,
        skip_dependency_verification: _,
        verify_deps: _,
        with_unpublished_dependencies,
        payment,
        gas_data,
        processing,
    } = args;

    let sender = context.infer_sender(&payment.gas).await?;
    let client = context.get_client().await?;
    let read_api = client.read_api();
    let chain_id = read_api.get_chain_identifier().await?;

    check_protocol_version_and_warn(read_api).await?;
    let package_path =
        package_path
            .canonicalize()
            .map_err(|e| SuiErrorKind::ModulePublishFailure {
                error: format!("Failed to canonicalize package path: {}", e),
            })?;

    let compiled_package = compile_package(
        read_api,
        root_package,
        build_config.clone(),
        &package_path,
        with_unpublished_dependencies,
    )
    .await;

    let compiled_package = compiled_package?;

    root_package.save_lockfile_to_disk()?;
    let compiled_modules = compiled_package.get_package_bytes(with_unpublished_dependencies);
    let dep_ids = compiled_package.get_published_dependencies_ids();

    let tx_kind = client
        .transaction_builder()
        .publish_tx_kind(sender, compiled_modules, dep_ids)
        .await?;

    let gas_payment = client
        .transaction_builder()
        .input_refs(&payment.gas)
        .await?;

    let result = dry_run_or_execute_or_serialize(
        sender,
        tx_kind,
        context,
        gas_payment,
        gas_data,
        processing,
    )
    .await?;

    let response = if let SuiClientCommandResult::TransactionBlock(ref tx) = result {
        tx
    } else {
        bail!("Error")
    };

    let publish_data = update_publication(
        &chain_id,
        LockCommand::Publish,
        response,
        &build_config,
        None,
    )?;

    root_package.write_publish_data(publish_data)?;
    Ok(result)
}<|MERGE_RESOLUTION|>--- conflicted
+++ resolved
@@ -32,12 +32,8 @@
 use move_core_types::{
     account_address::AccountAddress, identifier::Identifier, language_storage::TypeTag,
 };
-<<<<<<< HEAD
 // use move_package::source_package::parsed_manifest::Dependencies;
 use move_package_alt_compilation::build_config::BuildConfig as MoveBuildConfig;
-=======
-use move_package::{BuildConfig as MoveBuildConfig, source_package::parsed_manifest::Dependencies};
->>>>>>> 06cef8f2
 use prometheus::Registry;
 use serde::Serialize;
 use serde_json::{Value, json};
@@ -57,20 +53,8 @@
 };
 use sui_keys::key_identity::KeyIdentity;
 use sui_keys::keystore::AccountKeystore;
-<<<<<<< HEAD
 use sui_move_build::{CompiledPackage, PackageDependencies};
 use sui_package_management::LockCommand;
-=======
-use sui_move_build::{
-    BuildConfig, CompiledPackage, build_from_resolution_graph, check_conflicting_addresses,
-    check_invalid_dependencies, check_unpublished_dependencies, gather_published_ids,
-    implicit_deps,
-};
-use sui_package_management::{
-    LockCommand, PublishedAtError,
-    system_package_versions::{latest_system_packages, system_packages_for_protocol},
-};
->>>>>>> 06cef8f2
 use sui_sdk::{
     SUI_COIN_TYPE, SUI_DEVNET_URL, SUI_LOCAL_NETWORK_URL, SUI_LOCAL_NETWORK_URL_0, SUI_TESTNET_URL,
     SuiClient,
@@ -1022,29 +1006,10 @@
                 )
                 .await?;
 
-<<<<<<< HEAD
                 let response = if let SuiClientCommandResult::TransactionBlock(ref tx) = result {
                     tx
                 } else {
                     bail!("Error")
-=======
-                if let SuiClientCommandResult::TransactionBlock(ref response) = result
-                    && let Err(e) = sui_package_management::update_lock_file(
-                        context,
-                        LockCommand::Upgrade,
-                        build_config.install_dir,
-                        build_config.lock_file,
-                        response,
-                    )
-                    .await
-                {
-                    eprintln!(
-                        "{} {e}",
-                        "Warning: Issue while updating `Move.lock` for published package."
-                            .bold()
-                            .yellow()
-                    )
->>>>>>> 06cef8f2
                 };
 
                 let publish_data = update_publication(
@@ -1119,28 +1084,7 @@
                 )
                 .await?;
 
-<<<<<<< HEAD
                 publish_command(args.publish_args, &mut root_package, context).await?
-=======
-                if let SuiClientCommandResult::TransactionBlock(ref response) = result
-                    && let Err(e) = sui_package_management::update_lock_file(
-                        context,
-                        LockCommand::Publish,
-                        build_config.install_dir,
-                        build_config.lock_file,
-                        response,
-                    )
-                    .await
-                {
-                    eprintln!(
-                        "{} {e}",
-                        "Warning: Issue while updating `Move.lock` for published package."
-                            .bold()
-                            .yellow()
-                    )
-                };
-                result
->>>>>>> 06cef8f2
             }
 
             SuiClientCommands::VerifyBytecodeMeter {
@@ -2223,28 +2167,15 @@
         }
     }
 
-<<<<<<< HEAD
-    if !compiled_package.is_system_package() {
-        if let Some(already_published) = compiled_package.published_root_module() {
-            return Err(SuiErrorKind::ModulePublishFailure {
-                error: format!(
-                    "Modules must all have 0x0 as their addresses. \
-                 Violated by module {:?}",
-                    already_published.self_id(),
-                ),
-            }
-            .into());
-=======
     if !compiled_package.is_system_package()
         && let Some(already_published) = compiled_package.published_root_module()
     {
         return Err(SuiErrorKind::ModulePublishFailure {
             error: format!(
                 "Modules must all have 0x0 as their addresses. \
-                     Violated by module {:?}",
+                 Violated by module {:?}",
                 already_published.self_id(),
             ),
->>>>>>> 06cef8f2
         }
         .into());
     }
@@ -3771,7 +3702,9 @@
         };
 
         if chain_id != env_id {
-            bail!("The chain id of the active environment in the CLI does not match the chain id {env_id} for {env} environment in the manifest");
+            bail!(
+                "The chain id of the active environment in the CLI does not match the chain id {env_id} for {env} environment in the manifest"
+            );
         }
 
         let env = Environment::new(env.to_string(), env_id.to_string());
@@ -3804,7 +3737,9 @@
             .first_key_value()
             .expect("Should have a first key pair value");
 
-        eprintln!("Note: `Move.toml` does not define an `{active_env}` environment; building for `{env_name}` instead");
+        eprintln!(
+            "Note: `Move.toml` does not define an `{active_env}` environment; building for `{env_name}` instead"
+        );
         let env = Environment::new(env_name.to_string(), chain_id.to_string());
         return Ok(RootPackage::<SuiFlavor>::load(path, env, build_config.mode_set()).await?);
     }
@@ -3814,7 +3749,9 @@
         for e in matching_chain_ids.keys() {
             s.push_str(&format!("--build-env {e}"))
         }
-        bail!("Found several environments defined in Move.toml with chain-id `{chain_id}`. Please pass one of the following: \n\t{s}");
+        bail!(
+            "Found several environments defined in Move.toml with chain-id `{chain_id}`. Please pass one of the following: \n\t{s}"
+        );
     }
 
     // ephemeral case, no environment found with that name, we error
@@ -3868,7 +3805,9 @@
         };
 
         if &chain_id != env_id {
-            bail!("The chain id of the active environment in the CLI does not match the chain id {env_id} for {env} environment in the manifest");
+            bail!(
+                "The chain id of the active environment in the CLI does not match the chain id {env_id} for {env} environment in the manifest"
+            );
         }
 
         return Ok(Environment::new(env.to_string(), env_id.to_string()));
@@ -3889,7 +3828,9 @@
 
     // TODO improve error message
     if filtered_env_ids.is_empty() {
-        bail!("Did not find any environment in the manifest that has the same chain id as the active environment in the CLI");
+        bail!(
+            "Did not find any environment in the manifest that has the same chain id as the active environment in the CLI"
+        );
     }
 
     let env = filtered_env_ids
